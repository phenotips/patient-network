--- conflicted
+++ resolved
@@ -22,10 +22,6 @@
 import org.phenotips.data.Feature;
 import org.phenotips.data.Patient;
 import org.phenotips.data.similarity.AccessType;
-<<<<<<< HEAD
-import org.phenotips.data.similarity.PatientSimilarityView;
-=======
->>>>>>> 785b3fa4
 import org.phenotips.ontology.OntologyManager;
 import org.phenotips.ontology.OntologyTerm;
 
@@ -371,11 +367,7 @@
         result.element("token", getContactToken());
         result.element("access", this.access.toString());
         result.element("myCase", Objects.equals(this.reference.getReporter(), this.match.getReporter()));
-<<<<<<< HEAD
-        result.element(JSON_SCORE_FIELD, getScore());
-=======
         result.element("score", getScore());
->>>>>>> 785b3fa4
         result.element("featuresCount", this.match.getFeatures().size());
 
         JSONArray featuresJSON = getFeaturesJSON();
