--- conflicted
+++ resolved
@@ -65,11 +65,7 @@
     private final OntologyManager ontologyManager;
 
     /** Logging helper object. */
-<<<<<<< HEAD
-    private Logger logger = LoggerFactory.getLogger(MutualInformationPatientSimilarityView.class);
-=======
     private final Logger logger = LoggerFactory.getLogger(MutualInformationPatientSimilarityView.class);
->>>>>>> 270408d7
 
     /**
      * Simple constructor passing both {@link #match the patient} and the {@link #reference reference patient}.
@@ -87,8 +83,6 @@
         this.match = match;
         this.reference = reference;
         this.ontologyManager = ontologyManager;
-<<<<<<< HEAD
-=======
     }
 
     /**
@@ -101,7 +95,6 @@
         OntologyManager ontologyManager)
     {
         this(openView.match, openView.reference, openView.access, ontologyManager);
->>>>>>> 270408d7
     }
 
     /**
