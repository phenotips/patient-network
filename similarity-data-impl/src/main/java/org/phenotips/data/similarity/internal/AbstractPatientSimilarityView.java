/*
 * See the NOTICE file distributed with this work for additional
 * information regarding copyright ownership.
 *
 * This is free software; you can redistribute it and/or modify it
 * under the terms of the GNU Lesser General Public License as
 * published by the Free Software Foundation; either version 2.1 of
 * the License, or (at your option) any later version.
 *
 * This software is distributed in the hope that it will be useful,
 * but WITHOUT ANY WARRANTY; without even the implied warranty of
 * MERCHANTABILITY or FITNESS FOR A PARTICULAR PURPOSE. See the GNU
 * Lesser General Public License for more details.
 *
 * You should have received a copy of the GNU Lesser General Public
 * License along with this software; if not, write to the Free
 * Software Foundation, Inc., 51 Franklin St, Fifth Floor, Boston, MA
 * 02110-1301 USA, or see the FSF site: http://www.fsf.org.
 */
package org.phenotips.data.similarity.internal;

import org.phenotips.components.ComponentManagerRegistry;
import org.phenotips.data.Disorder;
import org.phenotips.data.Feature;
import org.phenotips.data.Patient;
import org.phenotips.data.PatientData;
import org.phenotips.data.permissions.AccessLevel;
import org.phenotips.data.similarity.AccessType;
import org.phenotips.data.similarity.DisorderSimilarityView;
import org.phenotips.data.similarity.ExternalToolJobManager;
import org.phenotips.data.similarity.FeatureSimilarityScorer;
import org.phenotips.data.similarity.FeatureSimilarityView;
import org.phenotips.data.similarity.Genotype;
import org.phenotips.data.similarity.GenotypeSimilarityView;
import org.phenotips.data.similarity.PatientSimilarityView;
import org.phenotips.messaging.ConnectionManager;

import org.xwiki.component.manager.ComponentLookupException;
import org.xwiki.model.reference.DocumentReference;

import java.util.Collections;
import java.util.HashSet;
import java.util.Set;

import org.apache.commons.lang3.StringUtils;

import net.sf.json.JSONArray;

/**
 * Base class for implementing {@link PatientSimilarityView}.
 * 
 * @version $Id$
 * @since 1.0M10
 */
public abstract class AbstractPatientSimilarityView implements PatientSimilarityView
{
    /** The matched patient to represent. */
    protected final Patient match;

    /** The reference patient against which to compare. */
    protected final Patient reference;

    /** The access level the user has to this patient. */
    protected final AccessType access;

    protected final ExternalToolJobManager<Genotype> exomizerManager;

    protected final String contactToken;

    /** Links feature values from this patient to the reference. */
    protected Set<FeatureSimilarityView> matchedFeatures;

    /** Links gene variants from this patient to the reference. */
    protected GenotypeSimilarityView matchedGenes;

    /** Links disorder values from this patient to the reference. */
    protected Set<DisorderSimilarityView> matchedDisorders;

    /**
     * Simple constructor passing both {@link #match the patient} and the {@link #reference reference patient}.
     * 
     * @param match the matched patient to represent, must not be {@code null}
     * @param reference the reference patient against which to compare, must not be {@code null}
     * @param access the access level the current user has on the matched patient
     * @throws IllegalArgumentException if one of the patients is {@code null}
     */
    public AbstractPatientSimilarityView(Patient match, Patient reference, AccessType access)
        throws IllegalArgumentException
    {
        if (match == null || reference == null) {
            throw new IllegalArgumentException("Similar patients require both a match and a reference");
        }
        this.match = match;
        this.reference = reference;
        this.access = access;
        String token = "";
        ExternalToolJobManager<Genotype> em = null;
        try {
            ConnectionManager cm =
                ComponentManagerRegistry.getContextComponentManager().getInstance(ConnectionManager.class);
            token = String.valueOf(cm.getConnection(this).getId());
            em =
                ComponentManagerRegistry.getContextComponentManager().getInstance(ExternalToolJobManager.class,
                    "exomizer");
        } catch (ComponentLookupException e) {
            // This should not happen
        }

<<<<<<< HEAD
        ExternalToolJobManager<Genotype> em = null;
        try {
            em =
                ComponentManagerRegistry.getContextComponentManager().getInstance(ExternalToolJobManager.class,
                    "exomizer");
        } catch (ComponentLookupException e) {
            // This should not happen
        }
=======
>>>>>>> 785b3fa4
        this.exomizerManager = em;
        this.contactToken = token;

        matchFeatures();
        matchDisorders();
        matchGenes();
    }

    @Override
    public String getId()
    {
        return this.match.getId();
    }

    @Override
    public String getExternalId()
    {
        return this.match.getExternalId();
    }

    @Override
    public DocumentReference getDocument()
    {
        return this.match.getDocument();
    }

    @Override
    public DocumentReference getReporter()
    {
        return this.match.getReporter();
    }

    @Override
    public <T> PatientData<T> getData(String name)
    {
        return this.match.getData(name);
    }

    @Override
    public String getContactToken()
    {
        return this.contactToken;
    }

    @Override
    public AccessLevel getAccess()
    {
        return this.access.getAccessLevel();
    }

    @Override
    public Patient getReference()
    {
        return this.reference;
    }

    /**
     * Get JSON for all features in the patient according to the access level. See {@link #getFeatures()} for the
     * features displayed.
     * 
     * @return the JSON for visible features
     */
    protected JSONArray getFeaturesJSON()
    {
        Set<? extends Feature> features = getFeatures();
        JSONArray featuresJSON = new JSONArray();
        if (!features.isEmpty()) {
            for (Feature feature : features) {
                featuresJSON.add(feature.toJSON());
            }
        }
        return featuresJSON;
    }

    /**
     * Get JSON for all disorders in the patient according to the access level. See {@link #getDisorders()} for the
     * disorders displayed.
     * 
     * @return the JSON for visible disorders
     */
    protected JSONArray getDisordersJSON()
    {
        JSONArray disordersJSON = new JSONArray();
        Set<? extends Disorder> disorders = getDisorders();
        if (!disorders.isEmpty()) {
            for (Disorder disorder : disorders) {
                disordersJSON.add(disorder.toJSON());
            }
        }
        return disordersJSON;
    }

    /**
     * Get JSON for genotypic similarity between the patients according to the access level. See
     * {@link #getGenotypeSimilarity()} for details.
     * 
     * @return the JSON for genotypic similarity
     */
    protected JSONArray getGenotypeJSON()
    {
        return getGenotype().toJSON();
    }

    /**
     * Searches for a similar feature in the reference patient, matching one of the matched patient's features, or
     * vice-versa.
     * 
     * @param toMatch the feature to match
     * @param lookIn the list of features to look in, either the reference patient or the matched patient features
     * @return one of the features from the list, if it matches the target feature, or {@code null} otherwise
     */
    protected Feature findMatchingFeature(Feature toMatch, Set<? extends Feature> lookIn)
    {
        FeatureSimilarityScorer scorer = RestrictedFeatureSimilarityView.getScorer();
        if (scorer != null) {
            double bestScore = 0;
            Feature bestMatch = null;
            for (Feature candidate : lookIn) {
                double score = scorer.getScore(candidate, toMatch);
                if (score > bestScore) {
                    bestScore = score;
                    bestMatch = candidate;
                }
            }
            return bestMatch;
        } else {
            for (Feature candidate : lookIn) {
                if (StringUtils.equals(candidate.getId(), toMatch.getId())) {
                    return candidate;
                }
            }
        }
        return null;
    }

    @Override
    public Set<? extends Feature> getFeatures()
    {
        Set<Feature> result = new HashSet<Feature>();
        for (FeatureSimilarityView feature : this.matchedFeatures) {
            if (feature.isMatchingPair() || feature.getId() != null) {
                result.add(feature);
            }
        }

        return result;
    }

    /**
     * Return the Genotype object containing the genes and variants between the two patients.
     * 
     * @return A Genotype object, containing the relevant genes, variants, and scores for the patient matching.
     */
    public Genotype getGenotype()
    {
        return this.matchedGenes;
    }

    @Override
    public Set<? extends Disorder> getDisorders()
    {
        Set<Disorder> result = new HashSet<Disorder>();
        for (DisorderSimilarityView disorder : this.matchedDisorders) {
            if (disorder.getId() != null) {
                result.add(disorder);
            }
        }

        return result;
    }

    /**
     * Searches for a similar disorder in the reference patient, matching one of the matched patient's disorders, or
     * vice-versa.
     * 
     * @param toMatch the disorder to match
     * @param lookIn the list of disorders to look in, either the reference patient or the matched patient diseases
     * @return one of the disorders from the list, if it matches the target disorder, or {@code null} otherwise
     */
    protected Disorder findMatchingDisorder(Disorder toMatch, Set<? extends Disorder> lookIn)
    {
        for (Disorder candidate : lookIn) {
            if (StringUtils.equals(candidate.getId(), toMatch.getId())) {
                return candidate;
            }
        }
        return null;
    }

    /** See {@link #RestrictedFeatureSimilarityView(Feature, Feature, AccessType)}. */
    protected FeatureSimilarityView createFeatureSimilarityView(Feature match, Feature reference, AccessType access)
    {
        return new DefaultFeatureSimilarityView(match, reference);
    }

    /** See {@link #RestrictedDisorderSimilarityView(Patient, Patient, AccessType)}. */
    protected DisorderSimilarityView createDisorderSimilarityView(Disorder match, Disorder reference, AccessType access)
    {
        return new DefaultDisorderSimilarityView(match, reference);
    }

    /**
     * Create pairs of matching features, one from the current patient and one from the reference patient. Unmatched
     * values from either side are paired with a {@code null} value.
     */
    protected void matchFeatures()
    {
        Set<FeatureSimilarityView> result = new HashSet<FeatureSimilarityView>();
        for (Feature feature : this.match.getFeatures()) {
            Feature matching = findMatchingFeature(feature, this.reference.getFeatures());
            result.add(createFeatureSimilarityView(feature, matching, this.access));
        }
        for (Feature feature : this.reference.getFeatures()) {
            Feature matching = findMatchingFeature(feature, this.match.getFeatures());
            if (matching == null) {
                result.add(createFeatureSimilarityView(null, feature, this.access));
            }
        }
        this.matchedFeatures = Collections.unmodifiableSet(result);
    }

    /**
     * Create pairs of matching disorders, one from the current patient and one from the reference patient. Unmatched
     * values from either side are paired with a {@code null} value.
     */
    protected void matchDisorders()
    {
        Set<DisorderSimilarityView> result = new HashSet<DisorderSimilarityView>();
        for (Disorder disorder : this.match.getDisorders()) {
            result.add(createDisorderSimilarityView(disorder,
                findMatchingDisorder(disorder, this.reference.getDisorders()), this.access));
        }
        for (Disorder disorder : this.reference.getDisorders()) {
            if (this.match == null || findMatchingDisorder(disorder, this.match.getDisorders()) == null) {
                result.add(createDisorderSimilarityView(null, disorder, this.access));
            }
        }
        this.matchedDisorders = Collections.unmodifiableSet(result);
    }

    /**
     * Create a GenotypeSimilarityView for the pair of patients, if genotype information exists for both.
     */
    private void matchGenes()
    {
        this.matchedGenes = new RestrictedGenotypeSimilarityView(this.match, this.reference, this.access);
    }

    @Override
    public double getScore()
    {
        double featuresScore = getFeaturesScore();
        return adjustScoreWithDisordersScore(featuresScore);
    }

    /**
     * Compute the patient's score as given by the phenotypic similarity with the reference patient.
     * 
     * @return a similarity score, between {@code -1} for opposite patient descriptions and {@code 1} for an exact
     *         match, with {@code 0} for patients with no similarities
     * @see #getScore()
     */
    protected double getFeaturesScore()
    {
        if (this.matchedFeatures.isEmpty()) {
            return 0;
        }
        double featureScore;
        // Lower bias means that positive values are far more important ("heavy") than negative ones
        // Higher bias means that the score is closer to an arithmetic mean
        double bias = 3.0;
        double squareSum = 0;
        double sum = 0;
        int matchingFeaturePairs = 0;
        int unmatchedFeaturePairs = 0;

        for (FeatureSimilarityView feature : this.matchedFeatures) {
            double elementScore = feature.getScore();
            if (Double.isNaN(elementScore)) {
                ++unmatchedFeaturePairs;
                continue;
            }
            squareSum += (bias + elementScore) * (bias + elementScore);
            sum += bias + elementScore;
            ++matchingFeaturePairs;
        }
        if (matchingFeaturePairs == 0) {
            return 0;
        }
        featureScore = squareSum / sum - bias;

        if (unmatchedFeaturePairs > 0 && featureScore > 0) {
            // When there are many unmatched features, lower the score towards 0 (irrelevant patient pair score)
            featureScore *=
                Math.pow(0.9, Math.max(0, unmatchedFeaturePairs - Math.ceil(Math.log(matchingFeaturePairs))));
        }
        return featureScore;
    }

    /**
     * Adjust the similarity score by taking into account common disorders. Matching disorders will boost the base score
     * given by the phenotypic similarity, while unmatched disorders don't affect the score at all. If the base score is
     * negative, no boost is awarded.
     * 
     * @param baseScore the score given by features alone, a number between {@code -1} and {@code 1}
     * @return the adjusted similarity score, boosted closer to {@code 1} if there are common disorders between this
     *         patient and the reference patient, or the unmodified base score otherwise; the score is never lowered,
     *         and never goes above {@code 1}
     * @see #getScore()
     */
    protected double adjustScoreWithDisordersScore(double baseScore)
    {
        if (this.matchedDisorders.isEmpty() || baseScore <= 0) {
            return baseScore;
        }
        double score = baseScore;
        double bias = 3;
        for (DisorderSimilarityView disorder : this.matchedDisorders) {
            if (disorder.isMatchingPair()) {
                // For each disorder match, reduce the distance between the current score to 1 by 1/3
                score = score + (1 - score) / bias;
            }
        }
        return score;
    }

}<|MERGE_RESOLUTION|>--- conflicted
+++ resolved
@@ -106,17 +106,6 @@
             // This should not happen
         }
 
-<<<<<<< HEAD
-        ExternalToolJobManager<Genotype> em = null;
-        try {
-            em =
-                ComponentManagerRegistry.getContextComponentManager().getInstance(ExternalToolJobManager.class,
-                    "exomizer");
-        } catch (ComponentLookupException e) {
-            // This should not happen
-        }
-=======
->>>>>>> 785b3fa4
         this.exomizerManager = em;
         this.contactToken = token;
 
