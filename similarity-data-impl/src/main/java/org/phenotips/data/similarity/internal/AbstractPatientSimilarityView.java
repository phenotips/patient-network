--- conflicted
+++ resolved
@@ -19,17 +19,12 @@
  */
 package org.phenotips.data.similarity.internal;
 
-<<<<<<< HEAD
 import java.util.Collections;
 import java.util.HashSet;
 import java.util.Set;
 
-=======
-import java.util.Set;
-
 import net.sf.json.JSONArray;
 
->>>>>>> 08d89946
 import org.apache.commons.lang3.StringUtils;
 import org.phenotips.components.ComponentManagerRegistry;
 import org.phenotips.data.Disorder;
@@ -67,7 +62,7 @@
     protected final AccessType access;
 
     protected final ExternalToolJobManager<Genotype> exomizerManager;
-    
+
     protected final String contactToken;
 
     /** Links feature values from this patient to the reference. */
@@ -75,10 +70,10 @@
 
     /** Links gene variants from this patient to the reference. */
     protected GenotypeSimilarityView matchedGenes;
-    
+
     /** Links disorder values from this patient to the reference. */
     protected Set<DisorderSimilarityView> matchedDisorders;
-    
+
     /**
      * Simple constructor passing both {@link #match the patient} and the {@link #reference reference patient}.
      * 
@@ -107,13 +102,15 @@
 
         ExternalToolJobManager<Genotype> em = null;
         try {
-            em = ComponentManagerRegistry.getContextComponentManager().getInstance(ExternalToolJobManager.class, "exomizer");
+            em =
+                ComponentManagerRegistry.getContextComponentManager().getInstance(ExternalToolJobManager.class,
+                    "exomizer");
         } catch (ComponentLookupException e) {
             assert false : "ExomizerJobManager could not be retrieved";
         }
         this.exomizerManager = em;
         this.contactToken = token;
-        
+
         matchFeatures();
         matchDisorders();
         matchGenes();
@@ -235,13 +232,13 @@
 
         return result;
     }
-    
+
     /** XXX: to do. */
     public GenotypeSimilarityView getGenotypeSimilarity()
     {
         return this.matchedGenes;
     }
-    
+
     @Override
     public Set< ? extends Disorder> getDisorders()
     {
@@ -254,7 +251,7 @@
 
         return result;
     }
-    
+
     /**
      * Searches for a similar disorder in the reference patient, matching one of the matched patient's disorders, or
      * vice-versa.
@@ -272,17 +269,19 @@
         }
         return null;
     }
-    
+
     /** See {@link #RestrictedFeatureSimilarityView(Feature, Feature, AccessType)}. */
-    protected FeatureSimilarityView createFeatureSimilarityView(Feature match, Feature reference, AccessType access) {
+    protected FeatureSimilarityView createFeatureSimilarityView(Feature match, Feature reference, AccessType access)
+    {
         return new DefaultFeatureSimilarityView(match, reference);
     }
 
     /** See {@link #RestrictedDisorderSimilarityView(Patient, Patient, AccessType)}. */
-    protected DisorderSimilarityView createDisorderSimilarityView(Disorder match, Disorder reference, AccessType access) {
+    protected DisorderSimilarityView createDisorderSimilarityView(Disorder match, Disorder reference, AccessType access)
+    {
         return new DefaultDisorderSimilarityView(match, reference);
     }
-    
+
     /**
      * Create pairs of matching features, one from the current patient and one from the reference patient. Unmatched
      * values from either side are paired with a {@code null} value.
@@ -310,7 +309,7 @@
     {
         this.matchedGenes = new RestrictedGenotypeSimilarityView(this.match, this.reference, this.access);
     }
-    
+
     /**
      * Create pairs of matching disorders, one from the current patient and one from the reference patient. Unmatched
      * values from either side are paired with a {@code null} value.
@@ -319,8 +318,8 @@
     {
         Set<DisorderSimilarityView> result = new HashSet<DisorderSimilarityView>();
         for (Disorder disorder : this.match.getDisorders()) {
-            result.add(createDisorderSimilarityView(disorder, findMatchingDisorder(disorder,
-                this.reference.getDisorders()), this.access));
+            result.add(createDisorderSimilarityView(disorder,
+                findMatchingDisorder(disorder, this.reference.getDisorders()), this.access));
         }
         for (Disorder disorder : this.reference.getDisorders()) {
             if (this.match == null || findMatchingDisorder(disorder, this.match.getDisorders()) == null) {
