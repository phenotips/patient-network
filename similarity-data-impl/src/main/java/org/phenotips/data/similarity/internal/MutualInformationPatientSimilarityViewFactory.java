/*
 * See the NOTICE file distributed with this work for additional
 * information regarding copyright ownership.
 *
 * This is free software; you can redistribute it and/or modify it
 * under the terms of the GNU Lesser General Public License as
 * published by the Free Software Foundation; either version 2.1 of
 * the License, or (at your option) any later version.
 *
 * This software is distributed in the hope that it will be useful,
 * but WITHOUT ANY WARRANTY; without even the implied warranty of
 * MERCHANTABILITY or FITNESS FOR A PARTICULAR PURPOSE. See the GNU
 * Lesser General Public License for more details.
 *
 * You should have received a copy of the GNU Lesser General Public
 * License along with this software; if not, write to the Free
 * Software Foundation, Inc., 51 Franklin St, Fifth Floor, Boston, MA
 * 02110-1301 USA, or see the FSF site: http://www.fsf.org.
 */
package org.phenotips.data.similarity.internal;

import org.phenotips.data.Patient;
import org.phenotips.data.permissions.AccessLevel;
import org.phenotips.data.permissions.PermissionsManager;
import org.phenotips.data.similarity.AccessType;
import org.phenotips.data.similarity.PatientSimilarityView;
import org.phenotips.data.similarity.PatientSimilarityViewFactory;
import org.phenotips.ontology.OntologyManager;
import org.phenotips.ontology.OntologyService;
import org.phenotips.ontology.OntologyTerm;

import org.xwiki.component.annotation.Component;
import org.xwiki.component.phase.Initializable;
import org.xwiki.component.phase.InitializationException;

import java.util.ArrayList;
import java.util.Collection;
import java.util.HashMap;
import java.util.HashSet;
import java.util.Map;
import java.util.Set;

import javax.inject.Inject;
import javax.inject.Named;
import javax.inject.Singleton;

import org.apache.solr.common.params.CommonParams;
import org.slf4j.Logger;

/**
 * Implementation of {@link PatientSimilarityViewFactory} which uses the mutual information to score pairs of patients.
 * 
 * @version $Id$
 * @since
 */
@Component
@Named("mi")
@Singleton
public class MutualInformationPatientSimilarityViewFactory extends RestrictedPatientSimilarityViewFactory implements
    Initializable
{
    /** The root of the phenotypic abnormality portion of HPO. */
    private static final String HP_ROOT = "HP:0000118";

    /** Small value used to round things too close to 0 or 1. */
    private static final double EPS = 1e-9;

    /** Logging helper object. */
    @Inject
    protected Logger logger;

    /** Provides access to the term ontology. */
    @Inject
    protected OntologyManager ontologyManager;

    @Override
    public PatientSimilarityView makeSimilarPatient(Patient match, Patient reference) throws IllegalArgumentException
    {
        if (match == null || reference == null) {
            throw new IllegalArgumentException("Similar patients require both a match and a reference");
        }
        AccessType access =
            new DefaultAccessType(this.permissions.getPatientAccess(match).getAccessLevel(), this.viewAccess,
                this.matchAccess);
<<<<<<< HEAD
        MutualInformationPatientSimilarityView view =
            new MutualInformationPatientSimilarityView(match, reference, access, this.ontologyManager);
        return view;
=======
        return new MutualInformationPatientSimilarityView(match, reference, access, this.ontologyManager);
>>>>>>> 270408d7
    }

    @Override
    public PatientSimilarityView convert(PatientSimilarityView patientPair)
    {
        if (patientPair instanceof AbstractPatientSimilarityView) {
            return new MutualInformationPatientSimilarityView((AbstractPatientSimilarityView) patientPair,
                this.ontologyManager);
        }
        AccessType access = new DefaultAccessType(patientPair.getAccess(), this.viewAccess, this.matchAccess);
        return new MutualInformationPatientSimilarityView(patientPair, patientPair.getReference(), access,
            this.ontologyManager);
    }

    /**
     * Bound probability to between (0, 1) exclusive.
     * 
     * @param prob
     * @return probability bounded between (0, 1) exclusive
     */
    private double limitProb(double prob)
    {
        return Math.min(Math.max(prob, EPS), 1 - EPS);
    }

    /**
     * Return all terms in the ontology.
     * 
     * @param ontology the ontology to query
     * @return a Collection of all OntologyTerms in the ontology
     */
    private Collection<OntologyTerm> queryAllTerms(OntologyService ontology)
    {
        this.logger.error("Querying all terms in ontology: " + ontology.getAliases().iterator().next());
        Map<String, String> queryAll = new HashMap<String, String>();
        queryAll.put("id", "*");
        Map<String, String> queryAllParams = new HashMap<String, String>();
        queryAllParams.put(CommonParams.ROWS, String.valueOf(ontology.size()));
        Collection<OntologyTerm> results = ontology.search(queryAll, queryAllParams);
        this.logger.error("  ... found " + results.size() + " entries.");
        return results;
    }

    /**
     * Return a mapping from OntologyTerms to their children in the given ontology.
     * 
     * @param ontology the ontology
     * @return a map from each term to the children in ontology
     */
    private Map<OntologyTerm, Collection<OntologyTerm>> getChildrenMap(OntologyService ontology)
    {
        Map<OntologyTerm, Collection<OntologyTerm>> children = new HashMap<OntologyTerm, Collection<OntologyTerm>>();

        Collection<OntologyTerm> terms = queryAllTerms(ontology);
        for (OntologyTerm term : terms) {
            for (OntologyTerm parent : term.getParents()) {
                // Add term to parent's set of children
                Collection<OntologyTerm> parentChildren = children.get(parent);
                if (parentChildren == null) {
                    parentChildren = new ArrayList<OntologyTerm>();
                    children.put(parent, parentChildren);
                }
                parentChildren.add(term);
            }
        }
        return children;
    }

    /**
     * Helper method to recursively fill a map with the descendants of all terms under a root term.
     * 
     * @param root the root of the ontology to explore
     * @param termChildren a map from each ontology term to its children
     * @param termDescendants a partially-complete map of terms to descendants, filled in by this method
     */
    private void setDescendantsMap(OntologyTerm root, Map<OntologyTerm, Collection<OntologyTerm>> termChildren,
        Map<OntologyTerm, Collection<OntologyTerm>> termDescendants)
    {
        if (termDescendants.containsKey(root)) {
            return;
        }
        // Compute descendants from children
        Collection<OntologyTerm> descendants = new HashSet<OntologyTerm>();
        Collection<OntologyTerm> children = termChildren.get(root);
        if (children != null) {
            for (OntologyTerm child : children) {
                // Recurse on child
                setDescendantsMap(child, termChildren, termDescendants);
                // On return, termDescendants[child] should be non-null
                Collection<OntologyTerm> childDescendants = termDescendants.get(child);
                if (childDescendants != null) {
                    descendants.addAll(childDescendants);
                } else {
                    this.logger.error("Descendants were null after recursion");
                }
            }
        }
        descendants.add(root);
        termDescendants.put(root, descendants);
    }

    /**
     * Return a mapping from OntologyTerms to their descendants in the part of the ontology under root.
     * 
     * @param root the root of the ontology to explore
     * @param termChildren a map from each ontology term to its children
     * @return a map from each term to the descendants in ontology
     */
    private Map<OntologyTerm, Collection<OntologyTerm>> getDescendantsMap(OntologyTerm root,
        Map<OntologyTerm, Collection<OntologyTerm>> termChildren)
    {
        Map<OntologyTerm, Collection<OntologyTerm>> termDescendants =
            new HashMap<OntologyTerm, Collection<OntologyTerm>>();
        setDescendantsMap(root, termChildren, termDescendants);
        return termDescendants;
    }

    /**
     * Return the observed frequency distribution across provided HPO terms seen in MIM.
     * 
     * @param mim the MIM ontology with diseases and symptom frequencies
     * @param hpo the human phenotype ontology
     * @param allowedTerms only frequencies for a subset of these terms will be returned
     * @return a map from OntologyTerm to the absolute frequency (sum over all terms ~1)
     */
    @SuppressWarnings("unchecked")
    private Map<OntologyTerm, Double> getTermFrequencies(OntologyService mim, OntologyService hpo,
        Collection<OntologyTerm> allowedTerms)
    {
        Map<OntologyTerm, Double> termFreq = new HashMap<OntologyTerm, Double>();
        double freqDenom = 0.0;
        // Add up frequencies of each term across diseases
        // TODO: Currently uniform weight across diseases
        Collection<OntologyTerm> diseases = queryAllTerms(mim);
        Set<OntologyTerm> ignoredSymptoms = new HashSet<OntologyTerm>();
        for (OntologyTerm disease : diseases) {
            // Get a Collection<String> of symptom HP IDs, or null
            Object symptomNames = disease.get("actual_symptom");
            if (symptomNames != null) {
                if (symptomNames instanceof Collection<?>) {
                    for (String symptomName : ((Collection<String>) symptomNames)) {
                        OntologyTerm symptom = hpo.getTerm(symptomName);
                        if (!allowedTerms.contains(symptom)) {
                            ignoredSymptoms.add(symptom);
                            continue;
                        }
                        // Get frequency with which symptom occurs in disease, if annotated
                        // TODO: fix with actual frequency
                        Double freq = null;
                        if (freq == null) {
                            // Default frequency
                            freq = 0.5;
                        }
                        freqDenom += freq;
                        // Add to accumulated term frequency
                        Double prevFreq = termFreq.get(symptom);
                        if (prevFreq != null) {
                            freq += prevFreq;
                        }
                        termFreq.put(symptom, freq);
                    }
                } else {
                    String err = "Solr returned non-collection symptoms: " + String.valueOf(symptomNames);
                    this.logger.error(err);
                    throw new RuntimeException(err);
                }
            }
        }
        if (!ignoredSymptoms.isEmpty()) {
            this.logger.error(String.format("Ignored %d symptoms", ignoredSymptoms.size()));
        }

        this.logger.error("Normalizing term frequency distribution...");
        // Normalize all the term frequencies to be a proper distribution
        for (Map.Entry<OntologyTerm, Double> entry : termFreq.entrySet()) {
            entry.setValue(limitProb(entry.getValue() / freqDenom));
        }

        return termFreq;
    }

    /**
     * Return the information content of each OntologyTerm in termFreq.
     * 
     * @param termFreq the absolute frequency of each OntologyTerm
     * @param termDescendants the descendants of each OntologyTerm
     * @return a map from each term to the information content of that term
     */
    private Map<OntologyTerm, Double> getTermICs(Map<OntologyTerm, Double> termFreq,
        Map<OntologyTerm, Collection<OntologyTerm>> termDescendants)
    {
        Map<OntologyTerm, Double> termICs = new HashMap<OntologyTerm, Double>();

        for (OntologyTerm term : termFreq.keySet()) {
            Collection<OntologyTerm> descendants = termDescendants.get(term);
            if (descendants == null) {
                this.logger.error("Found no descendants of term: " + term.getId());
            }
            // Sum up frequencies of all descendants
            double probMass = 0.0;
            for (OntologyTerm descendant : descendants) {
                Double freq = termFreq.get(descendant);
                if (freq != null) {
                    probMass += freq;
                }
            }

            if (HP_ROOT.equals(term.getId())) {
                this.logger.error(String
                    .format("Probability mass under %s should be 1.0, was: %.6f", HP_ROOT, probMass));
            }
            if (probMass > EPS) {
                probMass = limitProb(probMass);
                termICs.put(term, -Math.log(probMass));
            }
        }
        return termICs;
    }

    /**
     * Return the (approximate) conditional information content (IC) of a term, given its parents. Approximation is
     * IC(term) + log(sum_{sibling} probability mass under sibling)
     * 
     * @param term the OntologyTerm to compute the conditional IC
     * @param termIC the pre-computed IC of each term
     * @param termChildren the direct children of each OntologyTerm
     * @return the approximate conditional IC of term, given its parents
     */
    private double getTermCondIC(OntologyTerm term, Map<OntologyTerm, Double> termIC,
        Map<OntologyTerm, Collection<OntologyTerm>> termChildren)
    {
        // Find all terms with same set of parents
        Collection<OntologyTerm> siblings = null;
        for (OntologyTerm parent : term.getParents()) {
            Collection<OntologyTerm> partialSiblings = termChildren.get(parent);
            if (siblings == null) {
                siblings = new HashSet<OntologyTerm>(partialSiblings);
            } else {
                siblings.retainAll(partialSiblings);
            }
        }

        Double thisIC = 0.0;
        if (siblings == null) {
            logger.error("Missing siblings for term: " + term.getId());
        } else {
            // Sum probability mass under all siblings
            Double siblingProbMass = 0.0;
            for (OntologyTerm sibling : siblings) {
                Double siblingIC = termIC.get(sibling);
                if (siblingIC != null) {
                    siblingProbMass += Math.exp(-siblingIC);
                }
            }

            if (siblingProbMass > EPS) {
                // Approximate conditional information content of term is information content of term less the overall
                // information content of siblings
                thisIC = termIC.get(term);
                if (thisIC == null) {
                    thisIC = 0.0;
                }
                thisIC += Math.log(siblingProbMass);
            }
        }
        return thisIC;
    }

    /**
     * Return the (approximate) conditional information content (IC) of all terms, given their parents. Approximation is
     * IC(term) - max(IC(parent) | parent in parents(term))
     * 
     * @param termIC the pre-computed IC of each term
     * @param termChildren the direct children of each OntologyTerm
     * @return map of the conditional IC of each term, given its parents
     */
    private Map<OntologyTerm, Double> getCondICs(Map<OntologyTerm, Double> termIC,
        Map<OntologyTerm, Collection<OntologyTerm>> termChildren)
    {
        Map<OntologyTerm, Double> parentCondIC = new HashMap<OntologyTerm, Double>();
        for (OntologyTerm term : termIC.keySet()) {
            double condIC = getTermCondIC(term, termIC, termChildren);
            // logger.error("Term: " + term.getId() + ", IC|parents: " + condIC);
            parentCondIC.put(term, condIC);
        }
        return parentCondIC;
    }

    @Override
    public void initialize() throws InitializationException
    {
        // Load the OMIM/HPO mappings
        OntologyService mim = this.ontologyManager.getOntology("MIM");
        OntologyService hpo = this.ontologyManager.getOntology("HPO");
        OntologyTerm hpRoot = hpo.getTerm(HP_ROOT);

        // Pre-compute HPO descendant lookups
        Map<OntologyTerm, Collection<OntologyTerm>> termChildren = getChildrenMap(hpo);
        Map<OntologyTerm, Collection<OntologyTerm>> termDescendants = getDescendantsMap(hpRoot, termChildren);

        // Compute prior frequencies of phenotypes (based on disease frequencies and phenotype prevalence)
        Map<OntologyTerm, Double> termFreq = getTermFrequencies(mim, hpo, termDescendants.keySet());

        // Pre-compute term information content (-logp), for each node t (i.e. t.inf).
        Map<OntologyTerm, Double> termICs = getTermICs(termFreq, termDescendants);

        this.logger.error("Calculating conditional ICs...");
        // Pre-computed bound on -logP(t|parents(t)), for each node t (i.e. t.cond_inf).
        Map<OntologyTerm, Double> parentCondIC = getCondICs(termICs, termChildren);
        assert termICs.size() == parentCondIC.size() : "Mismatch between sizes of IC and IC|parent maps";
        assert Math.abs(parentCondIC.get(hpRoot)) < 1e-6 : "IC(root|parents) should equal 0.0";

		// Give data to views to use
		this.logger.error("Setting view globals...");
        MutualInformationPatientSimilarityView.setConditionalICs(parentCondIC);
        MutualInformationFeatureSimilarityScorer.setTermICs(termICs);
    }
}<|MERGE_RESOLUTION|>--- conflicted
+++ resolved
@@ -82,13 +82,7 @@
         AccessType access =
             new DefaultAccessType(this.permissions.getPatientAccess(match).getAccessLevel(), this.viewAccess,
                 this.matchAccess);
-<<<<<<< HEAD
-        MutualInformationPatientSimilarityView view =
-            new MutualInformationPatientSimilarityView(match, reference, access, this.ontologyManager);
-        return view;
-=======
         return new MutualInformationPatientSimilarityView(match, reference, access, this.ontologyManager);
->>>>>>> 270408d7
     }
 
     @Override
