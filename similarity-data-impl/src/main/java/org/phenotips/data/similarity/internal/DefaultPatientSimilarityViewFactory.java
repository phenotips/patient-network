--- conflicted
+++ resolved
@@ -360,78 +360,6 @@
         return termICs;
     }
 
-<<<<<<< HEAD
-    /**
-     * Return the (approximate) conditional information content (IC) of a term, given its parents. Approximation is
-     * IC(term) + log(sum_{sibling} probability mass under sibling)
-     *
-     * @param term the OntologyTerm to compute the conditional IC
-     * @param termIC the pre-computed IC of each term
-     * @param termChildren the direct children of each OntologyTerm
-     * @return the approximate conditional IC of term, given its parents
-     */
-    private double getTermCondIC(OntologyTerm term, Map<OntologyTerm, Double> termIC,
-        Map<OntologyTerm, Collection<OntologyTerm>> termChildren)
-    {
-        // Find all terms with same set of parents
-        Collection<OntologyTerm> siblings = null;
-        for (OntologyTerm parent : term.getParents()) {
-            Collection<OntologyTerm> partialSiblings = termChildren.get(parent);
-            if (siblings == null) {
-                siblings = new HashSet<OntologyTerm>(partialSiblings);
-            } else {
-                siblings.retainAll(partialSiblings);
-            }
-        }
-
-        Double thisIC = 0.0;
-        if (siblings == null) {
-            this.logger.error("Missing siblings for term: " + term.getId());
-        } else {
-            // Sum probability mass under all siblings
-            Double siblingProbMass = 0.0;
-            for (OntologyTerm sibling : siblings) {
-                Double siblingIC = termIC.get(sibling);
-                if (siblingIC != null) {
-                    siblingProbMass += Math.exp(-siblingIC);
-                }
-            }
-
-            if (siblingProbMass > EPS) {
-                // Approximate conditional information content of term is information content of term less the overall
-                // information content of siblings
-                thisIC = termIC.get(term);
-                if (thisIC == null) {
-                    thisIC = 0.0;
-                }
-                thisIC += Math.log(siblingProbMass);
-            }
-        }
-        return thisIC;
-    }
-
-    /**
-     * Return the (approximate) conditional information content (IC) of all terms, given their parents. Approximation is
-     * IC(term) - max(IC(parent) | parent in parents(term))
-     *
-     * @param termIC the pre-computed IC of each term
-     * @param termChildren the direct children of each OntologyTerm
-     * @return map of the conditional IC of each term, given its parents
-     */
-    private Map<OntologyTerm, Double> getCondICs(Map<OntologyTerm, Double> termIC,
-        Map<OntologyTerm, Collection<OntologyTerm>> termChildren)
-    {
-        Map<OntologyTerm, Double> parentCondIC = new HashMap<OntologyTerm, Double>();
-        for (OntologyTerm term : termIC.keySet()) {
-            double condIC = getTermCondIC(term, termIC, termChildren);
-            // logger.error("Term: " + term.getId() + ", IC|parents: " + condIC);
-            parentCondIC.put(term, condIC);
-        }
-        return parentCondIC;
-    }
-
-=======
->>>>>>> 3b9e424f
     @Override
     public void initialize() throws InitializationException
     {
