--- conflicted
+++ resolved
@@ -122,17 +122,10 @@
      * Simple constructor passing the {@link #match matched patient}, the {@link #reference reference patient}, and the
      * {@link #access patient access type}.
      *
-<<<<<<< HEAD
-     * @param match the matched patient to represent
-     * @param reference the reference patient against which to compare
+     * @param match the matched patient, which is represented by this match
+     * @param reference the reference patient, which the match is against
      * @param access the access type the user has to the match patient
      * @throws IllegalArgumentException if one of the patients is {@code null}
-=======
-     * @param match the matched patient, which is represented by this match.
-     * @param reference the reference patient, which the match is against.
-     * @param access the access type the user has to the match patient.
-     * @throws IllegalArgumentException if one of the patients is {@code null}.
->>>>>>> 3b9e424f
      */
     public RestrictedGenotypeSimilarityView(Patient match, Patient reference, AccessType access)
         throws IllegalArgumentException
@@ -331,14 +324,8 @@
     /**
      * Get the score for a gene, given the score threshold for each inheritance model for the pair of patients.
      *
-<<<<<<< HEAD
-     * @param gene the gene being score
-     * @param domThresh the dominant inheritance model score threshold
-     * @param recThresh the recessive inheritance model score threshold
-=======
      * @param gene the gene being scored
      * @param thresholds the [dominant, recessive] inheritance model score threshold
->>>>>>> 3b9e424f
      * @param otherGenotypedIds the patient ids of other patients with genotype information, for comparison
      * @param otherSimScores the cached phenotype scores of other patients
      * @return the score for the gene, between [0, 1], with 0 corresponding to a poor score
@@ -603,15 +590,7 @@
     }
 
     /**
-<<<<<<< HEAD
-     * Get the JSON for an array of variants.
-     *
-     * @param vs an array of Variant objects
-     * @param restricted if false, the variants are displayed regardless of the current accessType
-     * @return JSON for the variants, an empty array if there are no variants
-=======
      * Clear all entries in the similarity score cache.
->>>>>>> 3b9e424f
      */
     public static void clearCache()
     {
