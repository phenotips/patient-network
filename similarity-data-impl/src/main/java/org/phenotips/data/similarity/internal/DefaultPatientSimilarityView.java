--- conflicted
+++ resolved
@@ -268,17 +268,10 @@
     }
 
     /**
-<<<<<<< HEAD
-     * Return the cost of encoding all the terms (and their ancestors) in a tree together.
-     *
-     * @param all terms (and their ancestors) that are present in the patient
-     * @return the cost of the encoding all the terms
-=======
      * Return the total IC across a collection of terms.
      *
      * @param terms (should include implied ancestors) that are present in the patient
      * @return the total IC for all the terms
->>>>>>> 3b9e424f
      */
     private double getTermICs(Collection<OntologyTerm> terms)
     {
