--- conflicted
+++ resolved
@@ -108,11 +108,7 @@
      * Set the static information for the class. Must be run before creating instances of this class.
      *
      * @param termICs the information content of each term
-<<<<<<< HEAD
-     * @param vocabularyManager the ontology manager
-=======
      * @param vocabularyManager the vocabulary manager
->>>>>>> 9c2938bc
      */
     public static void initializeStaticData(Map<VocabularyTerm, Double> termICs, VocabularyManager vocabularyManager)
     {
@@ -233,13 +229,8 @@
     }
 
     /**
-<<<<<<< HEAD
      * Return a (potentially empty) mapping from VocabularyTerm IDs back to features in the patient. Un-mappable
      * features are not included.
-=======
-     * Return a (potentially empty) mapping from VocabularyTerm IDs back to features in the patient.
-     * Un-mappable features are not included.
->>>>>>> 9c2938bc
      *
      * @param patient
      * @return a mapping from term IDs to features in the patient
@@ -503,11 +494,7 @@
         Map<String, Feature> matchFeatureLookup = getTermLookup(this.match);
         Map<String, Feature> refFeatureLookup = getTermLookup(this.reference);
 
-<<<<<<< HEAD
-        // Get the present ontology terms
-=======
         // Get the present vocabulary terms
->>>>>>> 9c2938bc
         Collection<VocabularyTerm> matchTerms = getPresentPatientTerms(this.match);
         Collection<VocabularyTerm> refTerms = getPresentPatientTerms(this.reference);
 
