/*
 * See the NOTICE file distributed with this work for additional
 * information regarding copyright ownership.
 *
 * This is free software; you can redistribute it and/or modify it
 * under the terms of the GNU Lesser General Public License as
 * published by the Free Software Foundation; either version 2.1 of
 * the License, or (at your option) any later version.
 *
 * This software is distributed in the hope that it will be useful,
 * but WITHOUT ANY WARRANTY; without even the implied warranty of
 * MERCHANTABILITY or FITNESS FOR A PARTICULAR PURPOSE. See the GNU
 * Lesser General Public License for more details.
 *
 * You should have received a copy of the GNU Lesser General Public
 * License along with this software; if not, write to the Free
 * Software Foundation, Inc., 51 Franklin St, Fifth Floor, Boston, MA
 * 02110-1301 USA, or see the FSF site: http://www.fsf.org.
 */
package org.phenotips.data.similarity.internal;

import org.phenotips.data.Disorder;
import org.phenotips.data.Feature;
import org.phenotips.data.Patient;
import org.phenotips.data.PatientData;
import org.phenotips.data.similarity.AccessType;
import org.phenotips.data.similarity.DisorderSimilarityView;
import org.phenotips.data.similarity.FeatureClusterView;
import org.phenotips.data.similarity.GenotypeSimilarityView;
import org.phenotips.ontology.OntologyManager;
import org.phenotips.ontology.OntologyTerm;

import java.util.ArrayList;
import java.util.Collection;
import java.util.Collections;
import java.util.HashMap;
import java.util.HashSet;
import java.util.Iterator;
import java.util.LinkedList;
import java.util.Map;
import java.util.Set;

import org.apache.commons.lang3.StringUtils;
import org.slf4j.Logger;

import net.sf.json.JSONArray;

/**
 * Implementation of {@link org.phenotips.data.similarity.PatientSimilarityView} that uses a mutual information metric
 * to score similar patients.
 * 
 * @version $Id$
 * @since
 */
public class DefaultPatientSimilarityView extends AbstractPatientSimilarityView
{
    /** The overall root of the HPO. */
    private static final String HP_ROOT = "HP:0000001";

    /** The root of the phenotypic abnormality portion of HPO. */
    private static final String PHENOTYPE_ROOT = "HP:0000118";

    /** Pre-computed term information content (-logp), for each node t (i.e. t.inf). */
    private static Map<OntologyTerm, Double> termICs;

    /** The largest IC found, for normalizing. */
    private static Double maxIC;

    /** Provides access to the term ontology. */
    private static OntologyManager ontologyManager;

    /** Memoized match score. */
    private Double score;

    /** Links disorder values from this patient to the reference. */
    private Set<DisorderSimilarityView> matchedDisorders;

    /** Memoized genotype match, retrieved through getGenotypeSimilarity. */
    private GenotypeSimilarityView matchedGenes;

    /**
     * Simple constructor passing both {@link #match the patient} and the {@link #reference reference patient}.
     * 
     * @param match the matched patient to represent, must not be {@code null}
     * @param reference the reference patient against which to compare, must not be {@code null}
     * @param access the access level the current user has on the matched patient
     * @throws IllegalArgumentException if one of the patients is {@code null}
     * @throws NullPointerException if the class was not statically initialized with
     *             {@link #initializeStaticData(Map, Map, OntologyManager, Logger)} before use
     */
    public DefaultPatientSimilarityView(Patient match, Patient reference, AccessType access)
        throws IllegalArgumentException
    {
        super(match, reference, access);
        if (!isInitialized()) {
            String error =
                "Static data of MutualInformationPatientSimilarityView was not initilized before instantiation";
            throw new NullPointerException(error);
        }
    }

    /**
     * Return whether the class has been initialized with static data.
     * 
     * @return true iff the class has been initialized with static data
     */
    public static boolean isInitialized()
    {
        return termICs != null && ontologyManager != null;
    }

    /**
     * Set the static information for the class. Must be run before creating instances of this class.
     * 
     * @param termICs the information content of each term
     * @param ontologyManager the ontology manager
     */
<<<<<<< HEAD
    public static void initializeStaticData(Map<OntologyTerm, Double> termICs, Map<OntologyTerm, Double> condICs,
        OntologyManager ontologyManager)
=======
    public static void initializeStaticData(Map<OntologyTerm, Double> termICs, OntologyManager ontologyManager,
        Logger logger)
>>>>>>> bc9b8fe8
    {
        DefaultPatientSimilarityView.termICs = termICs;
        DefaultPatientSimilarityView.ontologyManager = ontologyManager;
        DefaultPatientSimilarityView.maxIC = Collections.max(termICs.values());
    }

    /**
     * Create an instance of the FeatureClusterView for this PatientSimilarityView.
     * 
     * @param match the features in the matched patient
     * @param reference the features in the reference patient
     * @param access the access level of the match
     * @param root the root/shared ancestor for the cluster
     * @param score the score of the feature matching
     */
    protected FeatureClusterView createFeatureClusterView(Collection<Feature> match, Collection<Feature> reference,
        AccessType access, OntologyTerm root, double score)
    {
        return new DefaultFeatureClusterView(match, reference, access, root, score);
    }

    /**
     * Create an instance of the DisorderSimilarityView for this PatientSimilarityView.
     * 
     * @param match the disorder in the match patient
     * @param reference the disorder in the reference patient
     * @param access the access level
     * @return the DisorderSimilarityView for the pair of disorders
     */
    protected DisorderSimilarityView createDisorderSimilarityView(Disorder match, Disorder reference, AccessType access)
    {
        return new DefaultDisorderSimilarityView(match, reference);
    }

    /**
     * Searches for a similar disorder in the reference patient, matching one of the matched patient's disorders, or
     * vice-versa.
     * 
     * @param toMatch the disorder to match
     * @param lookIn the list of disorders to look in, either the reference patient or the matched patient diseases
     * @return one of the disorders from the list, if it matches the target disorder, or {@code null} otherwise
     */
    protected Disorder findMatchingDisorder(Disorder toMatch, Set<? extends Disorder> lookIn)
    {
        for (Disorder candidate : lookIn) {
            if (StringUtils.equals(candidate.getId(), toMatch.getId())) {
                return candidate;
            }
        }
        return null;
    }

    /**
     * Return the displayable set of matched disorders, retrieved from {@link #getMatchedDisorders()}. {@inheritDoc}
     * 
     * @see org.phenotips.data.Patient#getDisorders()
     */
    @Override
    public Set<? extends Disorder> getDisorders()
    {
        Set<Disorder> result = new HashSet<Disorder>();
        for (DisorderSimilarityView disorder : getMatchedDisorders()) {
            if (disorder.getId() != null) {
                result.add(disorder);
            }
        }

        return result;
    }

    /**
     * Get pairs of matching disorders, one from the current patient and one from the reference patient. Unmatched
     * values from either side are paired with a {@code null} value.
     * 
     * @return an unmodifiable collection of matched disorders.
     */
    protected Collection<DisorderSimilarityView> getMatchedDisorders()
    {
        if (this.matchedDisorders == null) {
            Set<DisorderSimilarityView> result = new HashSet<DisorderSimilarityView>();
            for (Disorder disorder : this.match.getDisorders()) {
                result.add(createDisorderSimilarityView(disorder,
                    findMatchingDisorder(disorder, this.reference.getDisorders()), this.access));
            }
            for (Disorder disorder : this.reference.getDisorders()) {
                if (this.match == null || findMatchingDisorder(disorder, this.match.getDisorders()) == null) {
                    result.add(createDisorderSimilarityView(null, disorder, this.access));
                }
            }
            this.matchedDisorders = Collections.unmodifiableSet(result);
        }
        return this.matchedDisorders;
    }

    /**
     * Return a (potentially empty) collection of terms present in the patient.
     * 
     * @param patient
     * @return a collection of terms present in the patient
     */
    private Collection<OntologyTerm> getPresentPatientTerms(Patient patient)
    {
        Set<OntologyTerm> terms = new HashSet<OntologyTerm>();
        for (Feature feature : patient.getFeatures()) {
            if (!feature.isPresent()) {
                continue;
            }

            OntologyTerm term = ontologyManager.resolveTerm(feature.getId());
<<<<<<< HEAD
            if (term != null) {
                // Only add resolvable terms
=======
            if (term == null) {
                // Ignore terms that cannot be resolved to the ontology
                continue;
            } else {
>>>>>>> bc9b8fe8
                terms.add(term);
            }
        }
        return terms;
    }

    /**
     * Return a (potentially empty) mapping from OntologyTerm IDs back to features in the patient. Un-mappable features
     * are not included.
     * 
     * @param patient
     * @return a mapping from term IDs to features in the patient
     */
    private Map<String, Feature> getTermLookup(Patient patient)
    {
        Map<String, Feature> lookup = new HashMap<String, Feature>();
        for (Feature feature : patient.getFeatures()) {
            String id = feature.getId();
            if (!id.isEmpty()) {
                lookup.put(id, feature);
            }
        }
        return lookup;
    }

    /**
     * Return the set of terms implied by a collection of features in the ontology.
     * 
     * @param terms a collection of terms
     * @return all provided OntologyTerm terms and their ancestors
     */
    private Set<OntologyTerm> getAncestors(Collection<OntologyTerm> terms)
    {
        Set<OntologyTerm> ancestors = new HashSet<OntologyTerm>(terms);
        for (OntologyTerm term : terms) {
            // Add all ancestors
            ancestors.addAll(term.getAncestorsAndSelf());
        }
        return ancestors;
    }

    /**
     * Return the total IC across a collection of terms.
     * 
     * @param terms (should include implied ancestors) that are present in the patient
     * @return the total IC for all the terms
     */
    private double getTermICs(Collection<OntologyTerm> terms)
    {
        double cost = 0;
        for (OntologyTerm term : terms) {
            Double ic = termICs.get(term);
            if (ic == null) {
                ic = 0.0;
            }
            cost += ic;
        }
        return cost;
    }

    /**
     * Get the phenotypic similarity score for this patient match.
     * 
     * @return the similarity score, between 0 (a poor match) and 1 (a good match)
     */
    public double getPhenotypeScore()
    {
        if (this.score == null) {
            if (this.match == null || this.reference == null) {
                this.score = 0.0;
            } else {
                // Get ancestors for both patients
                Set<OntologyTerm> refAncestors = getAncestors(getPresentPatientTerms(this.reference));
                Set<OntologyTerm> matchAncestors = getAncestors(getPresentPatientTerms(this.match));

                if (refAncestors.isEmpty() || matchAncestors.isEmpty()) {
                    this.score = 0.0;
                } else {
                    // Score overlapping ancestors
                    Set<OntologyTerm> commonAncestors = new HashSet<OntologyTerm>();
                    commonAncestors.addAll(refAncestors);
                    commonAncestors.retainAll(matchAncestors);

                    Set<OntologyTerm> allAncestors = new HashSet<OntologyTerm>();
                    allAncestors.addAll(refAncestors);
                    allAncestors.addAll(matchAncestors);

                    this.score = getTermICs(commonAncestors) / getTermICs(allAncestors);
                }
            }
        }
        return this.score;
    }

    /**
     * Return a collection of the names of candidate genes listed for the patient.
     * 
     * @param p the patient
     * @return a (potentially-empty) unmodifiable collection of the names of candidate genes
     */
    private Collection<String> getCandidateGeneNames(Patient p)
    {
        PatientData<Map<String, String>> genesData = p.getData("genes");
        if (genesData != null) {
            Set<String> geneNames = new HashSet<String>();
            Iterator<Map<String, String>> iterator = genesData.iterator();
            while (iterator.hasNext()) {
                Map<String, String> geneInfo = iterator.next();
                String geneName = geneInfo.get("gene");
                if (geneName != null) {
                    geneNames.add(geneName);
                }
            }
            return Collections.unmodifiableSet(geneNames);
        }
        return Collections.emptySet();
    }

    @Override
    public double getScore()
    {
        Collection<String> matchGenes = getCandidateGeneNames(match);
        Collection<String> refGenes = getCandidateGeneNames(reference);
        Set<String> sharedGenes = new HashSet<String>();
        sharedGenes.addAll(matchGenes);
        sharedGenes.retainAll(refGenes);
        double geneBoost = 0.0;
        if (!sharedGenes.isEmpty()) {
            geneBoost = 0.7;
        }
        return Math.pow(this.getPhenotypeScore(), 1.0 - geneBoost);
    }

    /**
     * Get the genotype similarity view for this pair of patients, lazily evaluated and memoized.
     * 
     * @return the genotype similarity view for this pair of patients
     */
    private GenotypeSimilarityView getGenotypeSimilarity()
    {
        if (this.matchedGenes == null) {
            this.matchedGenes = new RestrictedGenotypeSimilarityView(this.match, this.reference, this.access);
        }
        return this.matchedGenes;
    }

    @Override
    public JSONArray getGenesJSON()
    {
        return getGenotypeSimilarity().toJSON();
    }

    /**
     * {@inheritDoc} Return the features present in the match patient. If the features in the match are not visible at
     * the current access level, an empty set will be returned.
     * 
     * @see org.phenotips.data.Patient#getFeatures()
     */
    @Override
    public Set<? extends Feature> getFeatures()
    {
        return this.match.getFeatures();
    }

    @Override
    protected JSONArray getFeaturesJSON()
    {
        // Just return a simple array of the features in the match patient
        JSONArray featuresJSON = new JSONArray();
        for (Feature f : getFeatures()) {
            if (f.isPresent()) {
                featuresJSON.add(f.toJSON());
            }
        }
        return featuresJSON;
    }

    @Override
    protected JSONArray getDisordersJSON()
    {
        JSONArray disordersJSON = new JSONArray();
        for (Disorder disorder : getDisorders()) {
            disordersJSON.add(disorder.toJSON());
        }
        return disordersJSON;
    }

    /**
     * Find, remove, and return all terms with given ancestor.
     * 
     * @param terms the terms, modified by removing terms with given ancestor
     * @param ancestor the ancestor to search for
     * @return the terms with the given ancestor (removed from given terms)
     */
    private Collection<OntologyTerm> popTermsWithAncestor(Collection<OntologyTerm> terms, OntologyTerm ancestor)
    {
        Collection<OntologyTerm> matched = new HashSet<OntologyTerm>();
        for (OntologyTerm term : terms) {
            if (term.getAncestorsAndSelf().contains(ancestor)) {
                matched.add(term);
            }
        }
        terms.removeAll(matched);
        return matched;
    }

    /**
     * Finds the best term match, removes these terms, and return the JSON for that match.
     * 
     * @param refTerms the terms in the reference
     * @param matchTerms the terms in the match
     * @param matchFeatureLookup a mapping from OntologyTerm IDs back to the original Features in the match patient
     * @param refFeatureLookup a mapping from OntologyTerm IDs back to the original Features in the reference patient
     * @return the FeatureClusterView of the best-matching features from refTerms and matchTerms (removes the matched
     *         terms from the passed lists) or null if the terms are not a good match (the term collections are then
     *         unchanged)
     */
    private FeatureClusterView popBestFeatureCluster(Collection<OntologyTerm> matchTerms,
        Collection<OntologyTerm> refTerms, Map<String, Feature> matchFeatureLookup,
        Map<String, Feature> refFeatureLookup)
    {
        Collection<OntologyTerm> sharedAncestors = getAncestors(refTerms);
        sharedAncestors.retainAll(getAncestors(matchTerms));

        // Find ancestor with highest (normalized) information content
        OntologyTerm ancestor = null;
        double ancestorScore = Double.NEGATIVE_INFINITY;
        for (OntologyTerm term : sharedAncestors) {
            Double termIC = termICs.get(term);
            if (termIC == null) {
                termIC = 0.0;
            }

            double termScore = termIC / maxIC;
            if (termScore > ancestorScore) {
                ancestorScore = termScore;
                ancestor = term;
            }
        }

        // If the top-scoring ancestor is the root (or phenotype root), report everything remaining as unmatched
        if (ancestor == null || HP_ROOT.equals(ancestor.getId()) || PHENOTYPE_ROOT.equals(ancestor.getId())) {
            return null;
        }

        // Find, remove, and return all ref and match terms under the selected ancestor
        Collection<OntologyTerm> matchMatched = popTermsWithAncestor(matchTerms, ancestor);
        Collection<OntologyTerm> refMatched = popTermsWithAncestor(refTerms, ancestor);

        // Return match json from matched terms
        FeatureClusterView cluster = createFeatureClusterView(termsToFeatures(matchMatched, matchFeatureLookup),
            termsToFeatures(refMatched, refFeatureLookup), this.access, ancestor, ancestorScore);
        return cluster;
    }

    private Collection<FeatureClusterView> getMatchedFeatures()
    {
        Collection<FeatureClusterView> clusters = new LinkedList<FeatureClusterView>();

        // Get term -> feature lookups for creating cluster views
        Map<String, Feature> matchFeatureLookup = getTermLookup(this.match);
        Map<String, Feature> refFeatureLookup = getTermLookup(this.reference);

        // Get the present ontology terms
        Collection<OntologyTerm> matchTerms = getPresentPatientTerms(this.match);
        Collection<OntologyTerm> refTerms = getPresentPatientTerms(this.reference);

        // Keep removing most-related sets of terms until none match lower than HP roots
        while (!refTerms.isEmpty() && !matchTerms.isEmpty()) {
            FeatureClusterView cluster =
                popBestFeatureCluster(matchTerms, refTerms, matchFeatureLookup, refFeatureLookup);
            if (cluster == null) {
                break;
            }
            clusters.add(cluster);
        }

        // Add any unmatched terms
        if (!refTerms.isEmpty() || !matchTerms.isEmpty()) {
            FeatureClusterView cluster = createFeatureClusterView(termsToFeatures(matchTerms, matchFeatureLookup),
                termsToFeatures(refTerms, refFeatureLookup), this.access, null, 0.0);
            clusters.add(cluster);
        }
        return clusters;
    }

    /**
     * Return the original patient features for a set of OntologyTerms.
     * 
     * @param terms the terms to look up features for
     * @param termLookup a mapping from term IDs to features in the patient
     * @return a Collection of features in the patients corresponding to the given terms
     */
    private Collection<Feature> termsToFeatures(Collection<OntologyTerm> terms, Map<String, Feature> termLookup)
    {
        Collection<Feature> features = new ArrayList<Feature>();
        for (OntologyTerm term : terms) {
            String id = term.getId();
            if (id != null) {
                Feature feature = termLookup.get(id);
                if (feature != null) {
                    features.add(feature);
                }
            }
        }
        return features;
    }

    @Override
    protected JSONArray getFeatureMatchesJSON()
    {
        // Get list of clusters and convert to JSON
        JSONArray matchesJSON = new JSONArray();
        Collection<FeatureClusterView> clusters = getMatchedFeatures();
        for (FeatureClusterView cluster : clusters) {
            matchesJSON.add(cluster.toJSON());
        }
        return matchesJSON;
    }
}<|MERGE_RESOLUTION|>--- conflicted
+++ resolved
@@ -115,13 +115,7 @@
      * @param termICs the information content of each term
      * @param ontologyManager the ontology manager
      */
-<<<<<<< HEAD
-    public static void initializeStaticData(Map<OntologyTerm, Double> termICs, Map<OntologyTerm, Double> condICs,
-        OntologyManager ontologyManager)
-=======
-    public static void initializeStaticData(Map<OntologyTerm, Double> termICs, OntologyManager ontologyManager,
-        Logger logger)
->>>>>>> bc9b8fe8
+    public static void initializeStaticData(Map<OntologyTerm, Double> termICs, OntologyManager ontologyManager)
     {
         DefaultPatientSimilarityView.termICs = termICs;
         DefaultPatientSimilarityView.ontologyManager = ontologyManager;
@@ -231,15 +225,8 @@
             }
 
             OntologyTerm term = ontologyManager.resolveTerm(feature.getId());
-<<<<<<< HEAD
             if (term != null) {
                 // Only add resolvable terms
-=======
-            if (term == null) {
-                // Ignore terms that cannot be resolved to the ontology
-                continue;
-            } else {
->>>>>>> bc9b8fe8
                 terms.add(term);
             }
         }
