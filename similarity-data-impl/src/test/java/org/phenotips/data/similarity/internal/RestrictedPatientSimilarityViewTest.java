/*
 * See the NOTICE file distributed with this work for additional
 * information regarding copyright ownership.
 *
 * This is free software; you can redistribute it and/or modify it
 * under the terms of the GNU Lesser General Public License as
 * published by the Free Software Foundation; either version 2.1 of
 * the License, or (at your option) any later version.
 *
 * This software is distributed in the hope that it will be useful,
 * but WITHOUT ANY WARRANTY; without even the implied warranty of
 * MERCHANTABILITY or FITNESS FOR A PARTICULAR PURPOSE. See the GNU
 * Lesser General Public License for more details.
 *
 * You should have received a copy of the GNU Lesser General Public
 * License along with this software; if not, write to the Free
 * Software Foundation, Inc., 51 Franklin St, Fifth Floor, Boston, MA
 * 02110-1301 USA, or see the FSF site: http://www.fsf.org.
 */
package org.phenotips.data.similarity.internal;

import org.phenotips.components.ComponentManagerRegistry;
import org.phenotips.data.Disorder;
import org.phenotips.data.Feature;
import org.phenotips.data.FeatureMetadatum;
import org.phenotips.data.IndexedPatientData;
import org.phenotips.data.Patient;
import org.phenotips.data.PatientData;
import org.phenotips.data.permissions.internal.access.NoAccessLevel;
import org.phenotips.data.permissions.internal.access.OwnerAccessLevel;
import org.phenotips.data.similarity.AccessType;
import org.phenotips.data.similarity.PatientSimilarityView;
import org.phenotips.data.similarity.internal.mocks.MockDisorder;
import org.phenotips.data.similarity.internal.mocks.MockFeature;
import org.phenotips.data.similarity.internal.mocks.MockFeatureMetadatum;
import org.phenotips.data.similarity.internal.mocks.MockOntologyTerm;
import org.phenotips.data.similarity.permissions.internal.MatchAccessLevel;
import org.phenotips.messaging.Connection;
import org.phenotips.messaging.ConnectionManager;
import org.phenotips.ontology.OntologyManager;
import org.phenotips.ontology.OntologyTerm;

import org.xwiki.cache.Cache;
import org.xwiki.cache.CacheException;
import org.xwiki.cache.CacheFactory;
import org.xwiki.cache.CacheManager;
import org.xwiki.cache.config.CacheConfiguration;
import org.xwiki.component.manager.ComponentLookupException;
import org.xwiki.component.manager.ComponentManager;
import org.xwiki.component.util.ReflectionUtils;
import org.xwiki.model.reference.DocumentReference;

import java.util.ArrayList;
import java.util.Collection;
import java.util.Collections;
import java.util.HashMap;
import java.util.HashSet;
import java.util.List;
import java.util.Map;
import java.util.Set;

import javax.inject.Provider;

import org.junit.Assert;
import org.junit.Before;
import org.junit.BeforeClass;
import org.junit.Test;
import org.mockito.Mockito;

import net.sf.json.JSONArray;
import net.sf.json.JSONObject;

import static org.mockito.Mockito.doReturn;
import static org.mockito.Mockito.mock;
import static org.mockito.Mockito.when;

/**
 * Tests for the "restricted" {@link PatientSimilarityView} implementation, {@link RestrictedPatientSimilarityView}.
 * 
 * @version $Id$
 */
public class RestrictedPatientSimilarityViewTest
{
    /** The matched patient document. */
    private static final DocumentReference PATIENT_1 = new DocumentReference("xwiki", "data", "P0000001");

    /** The default user used as the referrer of the matched patient, and of the reference patient for public access. */
    private static final DocumentReference USER_1 = new DocumentReference("xwiki", "XWiki", "padams");

    private static AccessType open;

    private static AccessType limited;

    private static AccessType priv;

    @BeforeClass
    public static void setupAccessTypes()
    {
        open = mock(AccessType.class);
        when(open.isOpenAccess()).thenReturn(true);
        when(open.isLimitedAccess()).thenReturn(false);
        when(open.isPrivateAccess()).thenReturn(false);
        when(open.toString()).thenReturn("owner");
        when(open.getAccessLevel()).thenReturn(new OwnerAccessLevel());

        limited = mock(AccessType.class);
        when(limited.isOpenAccess()).thenReturn(false);
        when(limited.isLimitedAccess()).thenReturn(true);
        when(limited.isPrivateAccess()).thenReturn(false);
        when(limited.toString()).thenReturn("match");
        when(limited.getAccessLevel()).thenReturn(new MatchAccessLevel());

        priv = mock(AccessType.class);
        when(priv.isOpenAccess()).thenReturn(false);
        when(priv.isLimitedAccess()).thenReturn(false);
        when(priv.isPrivateAccess()).thenReturn(true);
        when(priv.toString()).thenReturn("none");
        when(priv.getAccessLevel()).thenReturn(new NoAccessLevel());
    }

    /** Missing match throws exception. */
    @Test(expected = IllegalArgumentException.class)
    public void testConstructorWithMissingMatch()
    {
        Patient mockReference = mock(Patient.class);
        new RestrictedPatientSimilarityView(null, mockReference, null);
    }

    /** Missing reference throws exception. */
    @Test(expected = IllegalArgumentException.class)
    public void testConstructorWithMissingReference()
    {
        Patient mockMatch = mock(Patient.class);
        new RestrictedPatientSimilarityView(mockMatch, null, null);
    }

    /** The document is disclosed for public patients. */
    @Test
    public void testGetAccess()
    {
        Patient mockMatch = mock(Patient.class);
        Patient mockReference = mock(Patient.class);

        PatientSimilarityView o = new RestrictedPatientSimilarityView(mockMatch, mockReference, limited);
        Assert.assertEquals("match", o.getAccess().getName());
    }

    /** Get empty match patient. */
    private Patient getEmptyMockMatch()
    {
        Patient mockPatient = mock(Patient.class);
        when(mockPatient.getDocument()).thenReturn(PATIENT_1);
        when(mockPatient.getId()).thenReturn(PATIENT_1.getName());
        when(mockPatient.getReporter()).thenReturn(USER_1);

        return mockPatient;
    }

    /** The document is disclosed for public patients. */
    @Test
    public void testGetDocumentWithPublicAccess()
    {
        Patient mockMatch = getEmptyMockMatch();
        Patient mockReference = mock(Patient.class);

        PatientSimilarityView o = new RestrictedPatientSimilarityView(mockMatch, mockReference, open);
        Assert.assertSame(PATIENT_1, o.getDocument());
    }

    /** The document is not disclosed for matchable patients. */
    @Test
    public void testGetDocumentWithMatchAccess()
    {
        Patient mockMatch = getEmptyMockMatch();
        Patient mockReference = mock(Patient.class);

        PatientSimilarityView o = new RestrictedPatientSimilarityView(mockMatch, mockReference, limited);
        Assert.assertNull(o.getDocument());
    }

    /** The document is not disclosed for private patients. */
    @Test
    public void testGetDocumentWithNoAccess()
    {
        Patient mockMatch = getEmptyMockMatch();
        Patient mockReference = mock(Patient.class);

        PatientSimilarityView o = new RestrictedPatientSimilarityView(mockMatch, mockReference, priv);
        Assert.assertNull(o.getDocument());
    }

    /** The reporter is disclosed for public patients. */
    @Test
    public void testGetReporterWithPublicAccess()
    {
        Patient mockMatch = getEmptyMockMatch();
        Patient mockReference = mock(Patient.class);

        PatientSimilarityView o = new RestrictedPatientSimilarityView(mockMatch, mockReference, open);
        Assert.assertSame(USER_1, o.getReporter());
    }

    /** The reporter is not disclosed for matchable patients. */
    @Test
    public void testGetReporterWithMatchAccess()
    {
        Patient mockMatch = getEmptyMockMatch();
        Patient mockReference = mock(Patient.class);

        PatientSimilarityView o = new RestrictedPatientSimilarityView(mockMatch, mockReference, limited);
        Assert.assertNull(o.getReporter());
    }

    /** The reporter is not disclosed for private patients. */
    @Test
    public void testGetReporterWithNoAccess()
    {
        Patient mockMatch = getEmptyMockMatch();
        Patient mockReference = mock(Patient.class);

        PatientSimilarityView o = new RestrictedPatientSimilarityView(mockMatch, mockReference, priv);
        Assert.assertNull(o.getReporter());
    }

    /** The reference is always disclosed. */
    @Test
    public void testGetReference()
    {
        Patient mockMatch = mock(Patient.class);
        Patient mockReference = mock(Patient.class);
        PatientSimilarityView o = new RestrictedPatientSimilarityView(mockMatch, mockReference, priv);
        Assert.assertSame(mockReference, o.getReference());
    }

    /** Get simple match patient. */
    private Patient getBasicMockMatch()
    {
        Patient mockPatient = getEmptyMockMatch();

        Map<String, FeatureMetadatum> metadata = new HashMap<String, FeatureMetadatum>();
        metadata.put("age_of_onset", new MockFeatureMetadatum("HP:0003577", "Congenital onset", "age_of_onset"));
        metadata.put("speed_of_onset", new MockFeatureMetadatum("HP:0011010", "Chronic", "speed_of_onset"));
        metadata.put("pace", new MockFeatureMetadatum("HP:0003677", "Slow", "pace"));

        Feature jhm = new MockFeature("HP:0001382", "Joint hypermobility", "phenotype", true);
        Feature od = new MockFeature("HP:0012165", "Oligodactyly", "phenotype", true);
        Feature cat = new MockFeature("HP:0000518", "Cataract", "phenotype", true);
        Feature id = new MockFeature("HP:0001249", "Intellectual disability", "phenotype", metadata, false);

        Set<Feature> phenotypes = new HashSet<Feature>();
        Mockito.<Set<? extends Feature>>when(mockPatient.getFeatures()).thenReturn(phenotypes);

        phenotypes.add(jhm);
        phenotypes.add(cat);
        phenotypes.add(id);
        phenotypes.add(od);

        Set<Disorder> diseases = new HashSet<Disorder>();
        diseases.add(new MockDisorder("MIM:123", "Some disease"));
        diseases.add(new MockDisorder("MIM:234", "Some other disease"));
        Mockito.<Set<? extends Disorder>>when(mockPatient.getDisorders()).thenReturn(diseases);

        when(mockPatient.getData("genes")).thenReturn(null);

        return mockPatient;
    }

    /** Get simple reference patient. */
    private Patient getBasicMockReference()
    {
        Patient mockPatient = mock(Patient.class);
        when(mockPatient.getReporter()).thenReturn(null);

        Map<String, FeatureMetadatum> metadata = new HashMap<String, FeatureMetadatum>();
        metadata.put("age_of_onset", new MockFeatureMetadatum("HP:0003577", "Congenital onset", "age_of_onset"));
        metadata.put("speed_of_onset", new MockFeatureMetadatum("HP:0011009", "Acute", "speed_of_onset"));
        metadata.put("death", new MockFeatureMetadatum("HP:0003826", "Stillbirth", "death"));

        Feature jhm = new MockFeature("HP:0001382", "Joint hypermobility", "phenotype", true);
        Feature cat = new MockFeature("HP:0000518", "Cataract", "phenotype", true);
        Feature mid = new MockFeature("HP:0001256", "Mild intellectual disability", "phenotype", metadata, true);

        Set<Feature> phenotypes = new HashSet<Feature>();
        Mockito.<Set<? extends Feature>>when(mockPatient.getFeatures()).thenReturn(phenotypes);

        phenotypes.add(jhm);
        phenotypes.add(mid);
        phenotypes.add(cat);

        Set<Disorder> diseases = new HashSet<Disorder>();
        diseases.add(new MockDisorder("MIM:123", "Some disease"));
        diseases.add(new MockDisorder("MIM:345", "Some new disease"));
        Mockito.<Set<? extends Disorder>>when(mockPatient.getDisorders()).thenReturn(diseases);

        when(mockPatient.getData("genes")).thenReturn(null);

        return mockPatient;
    }

    /** All the patient's phenotypes are disclosed for public patients. */
    @Test
    public void testGetPhenotypesWithPublicAccess() throws ComponentLookupException
    {
        Patient mockMatch = getBasicMockMatch();
        Patient mockReference = getBasicMockReference();

        PatientSimilarityView o = new RestrictedPatientSimilarityView(mockMatch, mockReference, open);
        Set<? extends Feature> phenotypes = o.getFeatures();
        Assert.assertEquals(4, phenotypes.size());
        for (Feature p : phenotypes) {
            Assert.assertNotNull(p.getId());
        }
    }

    /** No phenotypes are directly disclosed for matchable patients. */
    @Test
    public void testGetPhenotypesWithMatchAccess() throws ComponentLookupException
    {
        Patient mockMatch = getBasicMockMatch();
        Patient mockReference = getBasicMockReference();

        PatientSimilarityView o = new RestrictedPatientSimilarityView(mockMatch, mockReference, limited);
        Set<? extends Feature> phenotypes = o.getFeatures();
        Assert.assertEquals(0, phenotypes.size());
    }

    /** No phenotypes are disclosed for private patients. */
    @Test
    public void testGetPhenotypesWithPrivateAccess() throws ComponentLookupException
    {
        Patient mockMatch = getBasicMockMatch();
        Patient mockReference = getBasicMockReference();

        PatientSimilarityView o = new RestrictedPatientSimilarityView(mockMatch, mockReference, priv);
        Set<? extends Feature> phenotypes = o.getFeatures();
        Assert.assertTrue(phenotypes.isEmpty());
    }

    /** All the patient's diseases are disclosed for public patients. */
    @Test
    public void testGetDiseasesWithPublicAccess()
    {
        Patient mockMatch = getBasicMockMatch();
        Patient mockReference = getBasicMockReference();

        PatientSimilarityView o = new RestrictedPatientSimilarityView(mockMatch, mockReference, open);
        Set<? extends Disorder> matchedDiseases = o.getDisorders();
        Assert.assertEquals(2, matchedDiseases.size());
    }

    /** Diseases aren't disclosed for matchable patients. */
    @Test
    public void testGetDiseasesWithMatchAccess()
    {
        Patient mockMatch = getBasicMockMatch();
        Patient mockReference = getBasicMockReference();

        PatientSimilarityView o = new RestrictedPatientSimilarityView(mockMatch, mockReference, limited);
        Set<? extends Disorder> matchedDiseases = o.getDisorders();
        Assert.assertTrue(matchedDiseases.isEmpty());
    }

    /**
     * Set candidate genes for mock patient.
     * 
     * @param mockPatient
     * @param geneNames
     */
    private void setPatientCandidateGenes(Patient mockPatient, Collection<String> geneNames)
    {
        List<Map<String, String>> fakeGenes = new ArrayList<Map<String, String>>();

        if (geneNames != null) {
            for (String gene : geneNames) {
                Map<String, String> fakeGene = new HashMap<String, String>();
                fakeGene.put("gene", gene);
                fakeGenes.add(fakeGene);
            }
        }

        PatientData<Map<String, String>> fakeGeneData =
            new IndexedPatientData<Map<String, String>>("genes", fakeGenes);

        doReturn(fakeGeneData).when(mockPatient).getData("genes");
    }

    /** Matching candidate genes boosts score. */
    @Test
    public void testCandidateGeneMatching()
    {
        Patient mockMatch = getBasicMockMatch();
        Patient mockReference = getBasicMockReference();

        PatientSimilarityView view1 = new RestrictedPatientSimilarityView(mockMatch, mockReference, limited);
        double scoreBefore = view1.getScore();

        Collection<String> matchGenes = new ArrayList<String>();
        matchGenes.add("Another gene");
        matchGenes.add("Matching gene");
        setPatientCandidateGenes(mockMatch, matchGenes);
        setPatientCandidateGenes(mockReference, Collections.singleton("Matching gene"));
        PatientSimilarityView view2 = new RestrictedPatientSimilarityView(mockMatch, mockReference, limited);

        double scoreAfter = view2.getScore();
        Assert.assertTrue(scoreAfter > scoreBefore + 0.01);
    }

    /** Non-matching candidate genes doesn't affect score. */
    @Test
    public void testCandidateGeneNonMatching()
    {
        Patient mockMatch = getBasicMockMatch();
        Patient mockReference = getBasicMockReference();

        PatientSimilarityView view1 = new RestrictedPatientSimilarityView(mockMatch, mockReference, limited);
        double scoreBefore = view1.getScore();

        setPatientCandidateGenes(mockMatch, Collections.singleton("Gene A"));
        setPatientCandidateGenes(mockReference, Collections.singleton("Gene B"));
        PatientSimilarityView view2 = new RestrictedPatientSimilarityView(mockMatch, mockReference, limited);

        double scoreAfter = view2.getScore();
        Assert.assertTrue(Math.abs(scoreAfter - scoreBefore) < 0.00001);
    }

    /** No information is disclosed for private access. */
    @Test
    public void testToJSONWithPrivateAccess() throws ComponentLookupException
    {
        Patient mockMatch = getBasicMockMatch();
        Patient mockReference = getBasicMockReference();

        PatientSimilarityView o = new RestrictedPatientSimilarityView(mockMatch, mockReference, priv);

        // Nothing at all
        Assert.assertTrue(o.toJSON().isNullObject());
    }

    /** Direct phenotype information is disclosed for public access. */
    @Test
    public void testToJSONWithPublicAccess() throws ComponentLookupException
    {
        Patient mockMatch = getBasicMockMatch();
        Patient mockReference = getBasicMockReference();

        PatientSimilarityView o = new RestrictedPatientSimilarityView(mockMatch, mockReference, open);

        JSONObject result = o.toJSON();
        JSONArray clusters = result.getJSONArray("featureMatches");
        Assert.assertTrue(clusters.size() >= 2);
        for (int i = 0; i < clusters.size(); i++) {
            JSONObject cluster = clusters.getJSONObject(i);
            JSONArray match = cluster.getJSONArray("match");
            for (int j = 0; i < match.size(); i++) {
                String id = match.getString(j);
                Assert.assertEquals("HP:", id.substring(0, 3));
            }
            JSONArray reference = cluster.getJSONArray("reference");
            for (int j = 0; i < reference.size(); i++) {
                String id = reference.getString(j);
                Assert.assertEquals("HP:", id.substring(0, 3));
            }
        }
    }

    /** No direct phenotype information is disclosed for match access. */
    @Test
    public void testToJSONWithMatchAccess() throws ComponentLookupException
    {
        Patient mockMatch = getBasicMockMatch();
        Patient mockReference = getBasicMockReference();

        PatientSimilarityView o = new RestrictedPatientSimilarityView(mockMatch, mockReference, limited);

        JSONObject result = o.toJSON();
        JSONArray clusters = result.getJSONArray("featureMatches");
        Assert.assertTrue(clusters.size() >= 2);
        for (int i = 0; i < clusters.size(); i++) {
            JSONObject cluster = clusters.getJSONObject(i);
            JSONArray match = cluster.getJSONArray("match");
            for (int j = 0; i < match.size(); i++) {
                String id = match.getString(j);
                Assert.assertEquals("", id);
            }
            JSONArray reference = cluster.getJSONArray("reference");
            for (int j = 0; i < reference.size(); i++) {
                String id = reference.getString(j);
                Assert.assertEquals("HP:", id.substring(0, 3));
            }
        }
    }

    /** No "features" or "disorders" empty arrays are included when none are available. */
    @Test
    public void testToJSONWithNoPhenotypesOrDiseases() throws ComponentLookupException
    {
        Patient mockMatch = getEmptyMockMatch();
        Patient mockReference = getBasicMockReference();

        when(mockMatch.getDocument()).thenReturn(PATIENT_1);
        when(mockMatch.getId()).thenReturn(PATIENT_1.getName());
        when(mockMatch.getReporter()).thenReturn(USER_1);

        PatientSimilarityView o = new RestrictedPatientSimilarityView(mockMatch, mockReference, open);

        JSONObject result = o.toJSON();
        Assert.assertFalse(result.has("features"));
        Assert.assertFalse(result.has("disorders"));
    }

    @Before
    @SuppressWarnings("unchecked")
    public void setupComponents() throws ComponentLookupException, CacheException
    {
        ComponentManager componentManager = mock(ComponentManager.class);
        Provider<ComponentManager> mockProvider = mock(Provider.class);
        // This is a bit fragile, let's hope the field name doesn't change
        ReflectionUtils.setFieldValue(new ComponentManagerRegistry(), "cmProvider", mockProvider);
        when(mockProvider.get()).thenReturn(componentManager);

        CacheManager cacheManager = mock(CacheManager.class);
        when(componentManager.getInstance(CacheManager.class)).thenReturn(cacheManager);

        CacheFactory cacheFactory = mock(CacheFactory.class);
        when(cacheManager.getLocalCacheFactory()).thenReturn(cacheFactory);

        Cache<PatientSimilarityView> cache = mock(Cache.class);
        doReturn(cache).when(cacheFactory).newCache(Mockito.any(CacheConfiguration.class));
        doReturn(null).when(cache).get(Mockito.anyString());

        // Mock up the contact token
        ConnectionManager connManager = mock(ConnectionManager.class);
        when(componentManager.getInstance(ConnectionManager.class)).thenReturn(connManager);
        Connection c = mock(Connection.class);
        when(connManager.getConnection(Mockito.any(PatientSimilarityView.class))).thenReturn(c);
        when(c.getId()).thenReturn(Long.valueOf(42));

        // Setup the ontology manager
        OntologyManager ontologyManager = mock(OntologyManager.class);
        Map<OntologyTerm, Double> termICs = new HashMap<OntologyTerm, Double>();
        Set<OntologyTerm> ancestors = new HashSet<OntologyTerm>();

        OntologyTerm all = new MockOntologyTerm("HP:0000001", Collections.<OntologyTerm>emptySet(),
            Collections.<OntologyTerm>emptySet());
        ancestors.add(all);
        OntologyTerm phenotypes =
            new MockOntologyTerm("HP:0000118", Collections.singleton(all), new HashSet<OntologyTerm>(ancestors));
        ancestors.add(phenotypes);
        termICs.put(phenotypes, 0.000001);
        OntologyTerm abnormalNS =
            new MockOntologyTerm("HP:0000707", Collections.singleton(phenotypes), new HashSet<OntologyTerm>(ancestors));
        ancestors.add(abnormalNS);
        termICs.put(abnormalNS, 0.00001);
        OntologyTerm abnormalCNS =
            new MockOntologyTerm("HP:0002011", Collections.singleton(abnormalNS), new HashSet<OntologyTerm>(ancestors));
        ancestors.add(abnormalCNS);
        termICs.put(abnormalCNS, 0.0001);
        OntologyTerm abnormalHMF =
            new MockOntologyTerm("HP:0011446", Collections.singleton(abnormalCNS), new HashSet<OntologyTerm>(ancestors));
        ancestors.add(abnormalHMF);
        termICs.put(abnormalHMF, 0.001);
        OntologyTerm cognImp =
            new MockOntologyTerm("HP:0100543", Collections.singleton(abnormalHMF), new HashSet<OntologyTerm>(ancestors));
        ancestors.add(cognImp);
        termICs.put(cognImp, 0.005);
        OntologyTerm intDis =
            new MockOntologyTerm("HP:0001249", Collections.singleton(cognImp), new HashSet<OntologyTerm>(ancestors));
        ancestors.add(intDis);
        termICs.put(intDis, 0.005);
        OntologyTerm mildIntDis =
            new MockOntologyTerm("HP:0001256", Collections.singleton(intDis), new HashSet<OntologyTerm>(ancestors));
        ancestors.add(mildIntDis);
        termICs.put(intDis, 0.01);
        for (OntologyTerm term : ancestors) {
            when(ontologyManager.resolveTerm(term.getId())).thenReturn(term);
        }

        ancestors.clear();
        ancestors.add(all);
        ancestors.add(phenotypes);
        OntologyTerm abnormalSkelS =
            new MockOntologyTerm("HP:0000924", Collections.singleton(phenotypes), new HashSet<OntologyTerm>(ancestors));
        ancestors.add(abnormalSkelS);
        termICs.put(abnormalSkelS, 0.00001);
        OntologyTerm abnormalSkelM =
            new MockOntologyTerm("HP:0011842", Collections.singleton(abnormalSkelS), new HashSet<OntologyTerm>(
                ancestors));
        ancestors.add(abnormalSkelM);
        termICs.put(abnormalSkelM, 0.0001);
        OntologyTerm abnormalJointMorph =
            new MockOntologyTerm("HP:0001367", Collections.singleton(abnormalSkelM), new HashSet<OntologyTerm>(
                ancestors));
        ancestors.add(abnormalJointMorph);
        termICs.put(abnormalJointMorph, 0.001);
        OntologyTerm abnormalJointMob =
            new MockOntologyTerm("HP:0011729", Collections.singleton(abnormalJointMorph), new HashSet<OntologyTerm>(
                ancestors));
        ancestors.add(abnormalJointMob);
        termICs.put(abnormalJointMob, 0.005);
        OntologyTerm jointHyperm =
            new MockOntologyTerm("HP:0001382", Collections.singleton(abnormalJointMob), new HashSet<OntologyTerm>(
                ancestors));
        ancestors.add(jointHyperm);
        termICs.put(jointHyperm, 0.005);
        for (OntologyTerm term : ancestors) {
            when(ontologyManager.resolveTerm(term.getId())).thenReturn(term);
        }

<<<<<<< HEAD
        DefaultPatientSimilarityView.initializeStaticData(termICs, condICs, ontologyManager);
=======
        DefaultPatientSimilarityView.initializeStaticData(termICs, ontologyManager, logger);
>>>>>>> bc9b8fe8
    }
}<|MERGE_RESOLUTION|>--- conflicted
+++ resolved
@@ -606,10 +606,6 @@
             when(ontologyManager.resolveTerm(term.getId())).thenReturn(term);
         }
 
-<<<<<<< HEAD
-        DefaultPatientSimilarityView.initializeStaticData(termICs, condICs, ontologyManager);
-=======
-        DefaultPatientSimilarityView.initializeStaticData(termICs, ontologyManager, logger);
->>>>>>> bc9b8fe8
+        DefaultPatientSimilarityView.initializeStaticData(termICs, ontologyManager);
     }
 }