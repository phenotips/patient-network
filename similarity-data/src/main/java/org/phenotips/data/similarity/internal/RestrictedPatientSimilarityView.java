/*
 * See the NOTICE file distributed with this work for additional
 * information regarding copyright ownership.
 *
 * This is free software; you can redistribute it and/or modify it
 * under the terms of the GNU Lesser General Public License as
 * published by the Free Software Foundation; either version 2.1 of
 * the License, or (at your option) any later version.
 *
 * This software is distributed in the hope that it will be useful,
 * but WITHOUT ANY WARRANTY; without even the implied warranty of
 * MERCHANTABILITY or FITNESS FOR A PARTICULAR PURPOSE. See the GNU
 * Lesser General Public License for more details.
 *
 * You should have received a copy of the GNU Lesser General Public
 * License along with this software; if not, write to the Free
 * Software Foundation, Inc., 51 Franklin St, Fifth Floor, Boston, MA
 * 02110-1301 USA, or see the FSF site: http://www.fsf.org.
 */
package org.phenotips.data.similarity.internal;

import org.phenotips.data.Disorder;
import org.phenotips.data.Feature;
import org.phenotips.data.Patient;
import org.phenotips.data.similarity.AccessType;
import org.phenotips.data.similarity.DisorderSimilarityView;
import org.phenotips.data.similarity.FeatureSimilarityView;
import org.phenotips.data.similarity.PatientSimilarityView;

import org.xwiki.model.reference.DocumentReference;

import java.util.Collections;
import java.util.HashSet;
import java.util.Set;

import org.apache.commons.lang3.ObjectUtils;

import net.sf.json.JSONArray;
import net.sf.json.JSONObject;

/**
 * Implementation of {@link PatientSimilarityView} that reveals the full patient information if the user has full access
 * to the patient, and only limited information for similar features if the patient is matchable; for use in public
 * scripts.
 * 
 * @version $Id$
 * @since 1.0M8
 */
public class RestrictedPatientSimilarityView extends AbstractPatientSimilarityView implements PatientSimilarityView
{
    /**
     * Simple constructor passing both {@link #match the patient} and the {@link #reference reference patient}.
     * 
     * @param match the matched patient to represent, must not be {@code null}
     * @param reference the reference patient against which to compare, must not be {@code null}
     * @param access the access level the current user has on the matched patient
     * @throws IllegalArgumentException if one of the patients is {@code null}
     */
    public RestrictedPatientSimilarityView(Patient match, Patient reference, AccessType access)
        throws IllegalArgumentException
    {
        super(match, reference, access);
        matchFeatures();
        matchDisorders();
    }

    /**
     * Constructor that copies the data from another patient pair.
     * 
     * @param openView the open patient pair to clone
     */
    public RestrictedPatientSimilarityView(AbstractPatientSimilarityView openView)
    {
        this(openView.match, openView.reference, openView.access);
    }

    @Override
    public DocumentReference getDocument()
    {
        return this.access.isOpenAccess() ? this.match.getDocument() : null;
    }

    @Override
    public DocumentReference getReporter()
    {
        return this.access.isOpenAccess() ? this.match.getReporter() : null;
    }

    @Override
    public Set<? extends Feature> getFeatures()
    {
        if (this.access.isPrivateAccess()) {
            return Collections.emptySet();
        }

        Set<Feature> result = new HashSet<Feature>();
        for (FeatureSimilarityView feature : this.matchedFeatures) {
            if (feature.isMatchingPair() || this.access.isOpenAccess() && feature.getId() != null) {
                result.add(feature);
            }
        }

        return result;
    }

    @Override
    public Set<? extends Disorder> getDisorders()
    {
        if (!this.access.isOpenAccess()) {
            return Collections.emptySet();
        }

        Set<Disorder> result = new HashSet<Disorder>();
        for (DisorderSimilarityView disorder : this.matchedDisorders) {
            if (disorder.getId() != null) {
                result.add(disorder);
            }
        }

        return result;
    }

    @Override
    public JSONObject toJSON()
    {
        if (this.access.isPrivateAccess()) {
            return new JSONObject(true);
        }
        JSONObject result = new JSONObject();

        if (this.access.isOpenAccess()) {
            result.element("id", this.match.getDocument().getName());
            result.element("token", getContactToken());
            result.element("owner", this.match.getReporter().getName());
        }
        result.element("access", this.access.toString());
        result.element("myCase", ObjectUtils.equals(this.reference.getReporter(), this.match.getReporter()));
        result.element("score", getScore());
        result.element("featuresCount", this.match.getFeatures().size());

        Set<? extends Feature> features = getFeatures();
        if (!features.isEmpty()) {
            JSONArray featuresJSON = new JSONArray();
            for (Feature feature : features) {
                featuresJSON.add(feature.toJSON());
            }
            result.element("features", featuresJSON);
        }

        Set<? extends Disorder> disorders = getDisorders();
        if (!disorders.isEmpty()) {
            JSONArray disordersJSON = new JSONArray();
            for (Disorder disorder : disorders) {
                disordersJSON.add(disorder.toJSON());
            }
            result.element("disorders", disordersJSON);
        }

        return result;
    }

    /**
     * Create pairs of matching features, one from the current patient and one from the reference patient. Unmatched
     * values from either side are paired with a {@code null} value.
     */
    private void matchFeatures()
    {
        Set<FeatureSimilarityView> result = new HashSet<FeatureSimilarityView>();
        for (Feature feature : this.match.getFeatures()) {
            Feature matching = findMatchingFeature(feature, this.reference.getFeatures());
            result.add(new RestrictedFeatureSimilarityView(feature, matching, this.access));
        }
        for (Feature feature : this.reference.getFeatures()) {
            Feature matching = findMatchingFeature(feature, this.match.getFeatures());
            if (matching == null) {
                result.add(new RestrictedFeatureSimilarityView(null, feature, this.access));
            }
        }
        this.matchedFeatures = Collections.unmodifiableSet(result);
    }

    /**
     * Create pairs of matching disorders, one from the current patient and one from the reference patient. Unmatched
     * values from either side are paired with a {@code null} value.
     */
    private void matchDisorders()
    {
        Set<DisorderSimilarityView> result = new HashSet<DisorderSimilarityView>();
        for (Disorder disorder : this.match.getDisorders()) {
            result.add(new RestrictedDisorderSimilarityView(disorder, findMatchingDisorder(disorder,
                this.reference.getDisorders()), this.access));
        }
        for (Disorder disorder : this.reference.getDisorders()) {
            if (this.match == null || findMatchingDisorder(disorder, this.match.getDisorders()) == null) {
                result.add(new RestrictedDisorderSimilarityView(null, disorder, this.access));
            }
        }
        this.matchedDisorders = Collections.unmodifiableSet(result);
    }
<<<<<<< HEAD

    /**
     * Searches for a similar feature in the reference patient, matching one of the matched patient's features, or
     * vice-versa.
     * 
     * @param toMatch the feature to match
     * @param lookIn the list of features to look in, either the reference patient or the matched patient features
     * @return one of the features from the list, if it matches the target feature, or {@code null} otherwise
     */
    private Feature findMatchingFeature(Feature toMatch, Set<? extends Feature> lookIn)
    {
        FeatureSimilarityScorer scorer = RestrictedFeatureSimilarityView.getScorer();
        if (scorer != null) {
            double bestScore = 0;
            Feature bestMatch = null;
            for (Feature candidate : lookIn) {
                double score = scorer.getScore(candidate, toMatch);
                if (score > bestScore) {
                    bestScore = score;
                    bestMatch = candidate;
                }
            }
            return bestMatch;
        } else {
            for (Feature candidate : lookIn) {
                if (StringUtils.equals(candidate.getId(), toMatch.getId())) {
                    return candidate;
                }
            }
        }
        return null;
    }

    /**
     * Searches for a similar disorder in the reference patient, matching one of the matched patient's disorders, or
     * vice-versa.
     * 
     * @param toMatch the disorder to match
     * @param lookIn the list of disorders to look in, either the reference patient or the matched patient diseases
     * @return one of the disorders from the list, if it matches the target disorder, or {@code null} otherwise
     */
    private Disorder findMatchingDisorder(Disorder toMatch, Set<? extends Disorder> lookIn)
    {
        for (Disorder candidate : lookIn) {
            if (StringUtils.equals(candidate.getId(), toMatch.getId())) {
                return candidate;
            }
        }
        return null;
    }

    /**
     * Compute the patient's score as given by the phenotypic similarity with the reference patient.
     * 
     * @return a similarity score, between {@code -1} for opposite patient descriptions and {@code 1} for an exact
     *         match, with {@code 0} for patients with no similarities
     * @see #getScore()
     */
    private double getFeaturesScore()
    {
        if (this.matchedFeatures.isEmpty()) {
            return 0;
        }
        double featureScore;
        // Lower bias means that positive values are far more important ("heavy") than negative ones
        // Higher bias means that the score is closer to an arithmetic mean
        double bias = 3.0;
        double squareSum = 0;
        double sum = 0;
        int matchingFeaturePairs = 0;
        int unmatchedFeaturePairs = 0;

        for (FeatureSimilarityView feature : this.matchedFeatures) {
            double elementScore = feature.getScore();
            if (Double.isNaN(elementScore)) {
                ++unmatchedFeaturePairs;
                continue;
            }
            squareSum += (bias + elementScore) * (bias + elementScore);
            sum += bias + elementScore;
            ++matchingFeaturePairs;
        }
        if (matchingFeaturePairs == 0) {
            return 0;
        }
        featureScore = squareSum / sum - bias;

        if (unmatchedFeaturePairs > 0 && featureScore > 0) {
            // When there are many unmatched features, lower the score towards 0 (irrelevant patient pair score)
            featureScore *=
                Math.pow(0.9, Math.max(0, unmatchedFeaturePairs - Math.ceil(Math.log(matchingFeaturePairs))));
        }
        return featureScore;
    }

    /**
     * Adjust the similarity score by taking into account common disorders. Matching disorders will boost the base score
     * given by the phenotypic similarity, while unmatched disorders don't affect the score at all. If the base score is
     * negative, no boost is awarded.
     * 
     * @param baseScore the score given by features alone, a number between {@code -1} and {@code 1}
     * @return the adjusted similarity score, boosted closer to {@code 1} if there are common disorders between this
     *         patient and the reference patient, or the unmodified base score otherwise; the score is never lowered,
     *         and never goes above {@code 1}
     * @see #getScore()
     */
    private double adjustScoreWithDisordersScore(double baseScore)
    {
        if (this.matchedDisorders.isEmpty() || baseScore <= 0) {
            return baseScore;
        }
        double score = baseScore;
        double bias = 3;
        for (DisorderSimilarityView disorder : this.matchedDisorders) {
            if (disorder.isMatchingPair()) {
                // For each disorder match, reduce the distance between the current score to 1 by 1/3
                score = score + (1 - score) / bias;
            }
        }
        return score;
    }
=======
>>>>>>> 67afd189
}<|MERGE_RESOLUTION|>--- conflicted
+++ resolved
@@ -197,7 +197,6 @@
         }
         this.matchedDisorders = Collections.unmodifiableSet(result);
     }
-<<<<<<< HEAD
 
     /**
      * Searches for a similar feature in the reference patient, matching one of the matched patient's features, or
@@ -319,6 +318,4 @@
         }
         return score;
     }
-=======
->>>>>>> 67afd189
 }