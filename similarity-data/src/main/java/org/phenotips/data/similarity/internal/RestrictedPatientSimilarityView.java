/*
 * See the NOTICE file distributed with this work for additional
 * information regarding copyright ownership.
 *
 * This is free software; you can redistribute it and/or modify it
 * under the terms of the GNU Lesser General Public License as
 * published by the Free Software Foundation; either version 2.1 of
 * the License, or (at your option) any later version.
 *
 * This software is distributed in the hope that it will be useful,
 * but WITHOUT ANY WARRANTY; without even the implied warranty of
 * MERCHANTABILITY or FITNESS FOR A PARTICULAR PURPOSE. See the GNU
 * Lesser General Public License for more details.
 *
 * You should have received a copy of the GNU Lesser General Public
 * License along with this software; if not, write to the Free
 * Software Foundation, Inc., 51 Franklin St, Fifth Floor, Boston, MA
 * 02110-1301 USA, or see the FSF site: http://www.fsf.org.
 */
package org.phenotips.data.similarity.internal;

import org.phenotips.data.Disorder;
import org.phenotips.data.Feature;
import org.phenotips.data.Patient;
import org.phenotips.data.similarity.AccessType;
import org.phenotips.data.similarity.DisorderSimilarityView;
import org.phenotips.data.similarity.FeatureSimilarityView;
import org.phenotips.data.similarity.PatientSimilarityView;

import org.xwiki.model.reference.DocumentReference;

import java.util.Collections;
import java.util.HashSet;
import java.util.Set;

import org.apache.commons.lang3.ObjectUtils;

import net.sf.json.JSONArray;
import net.sf.json.JSONObject;

/**
 * Implementation of {@link PatientSimilarityView} that reveals the full patient information if the user has full access
 * to the patient, and only limited information for similar features if the patient is matchable; for use in public
 * scripts.
 * 
 * @version $Id$
 * @since 1.0M8
 */
public class RestrictedPatientSimilarityView extends AbstractPatientSimilarityView implements PatientSimilarityView
{
    /**
     * Simple constructor passing both {@link #match the patient} and the {@link #reference reference patient}.
     * 
     * @param match the matched patient to represent, must not be {@code null}
     * @param reference the reference patient against which to compare, must not be {@code null}
     * @param access the access level the current user has on the matched patient
     * @throws IllegalArgumentException if one of the patients is {@code null}
     */
    public RestrictedPatientSimilarityView(Patient match, Patient reference, AccessType access)
        throws IllegalArgumentException
    {
        super(match, reference, access);
        matchFeatures();
        matchDisorders();
    }

    /**
     * Constructor that copies the data from another patient pair.
     * 
     * @param openView the open patient pair to clone
     */
    public RestrictedPatientSimilarityView(AbstractPatientSimilarityView openView)
    {
        this(openView.match, openView.reference, openView.access);
    }

    @Override
    public DocumentReference getDocument()
    {
        return this.access.isOpenAccess() ? this.match.getDocument() : null;
    }

    @Override
    public DocumentReference getReporter()
    {
        return this.access.isOpenAccess() ? this.match.getReporter() : null;
    }

    @Override
    public Set<? extends Feature> getFeatures()
    {
        if (this.access.isPrivateAccess()) {
            return Collections.emptySet();
        }

        Set<Feature> result = new HashSet<Feature>();
        for (FeatureSimilarityView feature : this.matchedFeatures) {
            if (feature.isMatchingPair() || this.access.isOpenAccess() && feature.getId() != null) {
                result.add(feature);
            }
        }

        return result;
    }

    @Override
    public Set<? extends Disorder> getDisorders()
    {
        if (!this.access.isOpenAccess()) {
            return Collections.emptySet();
        }

        Set<Disorder> result = new HashSet<Disorder>();
        for (DisorderSimilarityView disorder : this.matchedDisorders) {
            if (disorder.getId() != null) {
                result.add(disorder);
            }
        }

        return result;
    }

    @Override
    public JSONObject toJSON()
    {
        if (this.access.isPrivateAccess()) {
            return new JSONObject(true);
        }
        JSONObject result = new JSONObject();

        if (this.access.isOpenAccess()) {
            result.element("id", this.match.getDocument().getName());
            result.element("token", getContactToken());
            result.element("owner", this.match.getReporter().getName());
        }
        result.element("access", this.access.toString());
        result.element("myCase", ObjectUtils.equals(this.reference.getReporter(), this.match.getReporter()));
        result.element("score", getScore());
        result.element("featuresCount", this.match.getFeatures().size());

        Set<? extends Feature> features = getFeatures();
        if (!features.isEmpty()) {
            JSONArray featuresJSON = new JSONArray();
            for (Feature feature : features) {
                featuresJSON.add(feature.toJSON());
            }
            result.element("features", featuresJSON);
        }

        Set<? extends Disorder> disorders = getDisorders();
        if (!disorders.isEmpty()) {
            JSONArray disordersJSON = new JSONArray();
            for (Disorder disorder : disorders) {
                disordersJSON.add(disorder.toJSON());
            }
            result.element("disorders", disordersJSON);
        }

        return result;
    }

    /**
     * Create pairs of matching features, one from the current patient and one from the reference patient. Unmatched
     * values from either side are paired with a {@code null} value.
     */
    private void matchFeatures()
    {
        Set<FeatureSimilarityView> result = new HashSet<FeatureSimilarityView>();
        for (Feature feature : this.match.getFeatures()) {
            Feature matching = findMatchingFeature(feature, this.reference.getFeatures());
            result.add(new RestrictedFeatureSimilarityView(feature, matching, this.access));
        }
        for (Feature feature : this.reference.getFeatures()) {
            Feature matching = findMatchingFeature(feature, this.match.getFeatures());
            if (matching == null) {
                result.add(new RestrictedFeatureSimilarityView(null, feature, this.access));
            }
        }
        this.matchedFeatures = Collections.unmodifiableSet(result);
    }

    /**
     * Create pairs of matching disorders, one from the current patient and one from the reference patient. Unmatched
     * values from either side are paired with a {@code null} value.
     */
    private void matchDisorders()
    {
        Set<DisorderSimilarityView> result = new HashSet<DisorderSimilarityView>();
        for (Disorder disorder : this.match.getDisorders()) {
            result.add(new RestrictedDisorderSimilarityView(disorder, findMatchingDisorder(disorder,
                this.reference.getDisorders()), this.access));
        }
        for (Disorder disorder : this.reference.getDisorders()) {
            if (this.match == null || findMatchingDisorder(disorder, this.match.getDisorders()) == null) {
                result.add(new RestrictedDisorderSimilarityView(null, disorder, this.access));
            }
        }
        this.matchedDisorders = Collections.unmodifiableSet(result);
    }
<<<<<<< HEAD

    /**
     * Searches for a similar feature in the reference patient, matching one of the matched patient's features, or
     * vice-versa.
     * 
     * @param toMatch the feature to match
     * @param lookIn the list of features to look in, either the reference patient or the matched patient features
     * @return one of the features from the list, if it matches the target feature, or {@code null} otherwise
     */
    private Feature findMatchingFeature(Feature toMatch, Set<? extends Feature> lookIn)
    {
        FeatureSimilarityScorer scorer = RestrictedFeatureSimilarityView.getScorer();
        if (scorer != null) {
            double bestScore = 0;
            Feature bestMatch = null;
            for (Feature candidate : lookIn) {
                double score = scorer.getScore(candidate, toMatch);
                if (score > bestScore) {
                    bestScore = score;
                    bestMatch = candidate;
                }
            }
            return bestMatch;
        } else {
            for (Feature candidate : lookIn) {
                if (StringUtils.equals(candidate.getId(), toMatch.getId())) {
                    return candidate;
                }
            }
        }
        return null;
    }

    /**
     * Searches for a similar disorder in the reference patient, matching one of the matched patient's disorders, or
     * vice-versa.
     * 
     * @param toMatch the disorder to match
     * @param lookIn the list of disorders to look in, either the reference patient or the matched patient diseases
     * @return one of the disorders from the list, if it matches the target disorder, or {@code null} otherwise
     */
    private Disorder findMatchingDisorder(Disorder toMatch, Set<? extends Disorder> lookIn)
    {
        for (Disorder candidate : lookIn) {
            if (StringUtils.equals(candidate.getId(), toMatch.getId())) {
                return candidate;
            }
        }
        return null;
    }

    /**
     * Compute the patient's score as given by the phenotypic similarity with the reference patient.
     * 
     * @return a similarity score, between {@code -1} for opposite patient descriptions and {@code 1} for an exact
     *         match, with {@code 0} for patients with no similarities
     * @see #getScore()
     */
    private double getFeaturesScore()
    {
        if (this.matchedFeatures.isEmpty()) {
            return 0;
        }
        double featureScore;
        // Lower bias means that positive values are far more important ("heavy") than negative ones
        // Higher bias means that the score is closer to an arithmetic mean
        double bias = 3.0;
        double squareSum = 0;
        double sum = 0;
        int matchingFeaturePairs = 0;
        int unmatchedFeaturePairs = 0;

        for (FeatureSimilarityView feature : this.matchedFeatures) {
            double elementScore = feature.getScore();
            if (Double.isNaN(elementScore)) {
                ++unmatchedFeaturePairs;
                continue;
            }
            squareSum += (bias + elementScore) * (bias + elementScore);
            sum += bias + elementScore;
            ++matchingFeaturePairs;
        }
        if (matchingFeaturePairs == 0) {
            return 0;
        }
        featureScore = squareSum / sum - bias;

        if (unmatchedFeaturePairs > 0 && featureScore > 0) {
            // When there are many unmatched features, lower the score towards 0 (irrelevant patient pair score)
            featureScore *=
                Math.pow(0.9, Math.max(0, unmatchedFeaturePairs - Math.ceil(Math.log(matchingFeaturePairs))));
        }
        return featureScore;
    }

    /**
     * Adjust the similarity score by taking into account common disorders. Matching disorders will boost the base score
     * given by the phenotypic similarity, while unmatched disorders don't affect the score at all. If the base score is
     * negative, no boost is awarded.
     * 
     * @param baseScore the score given by features alone, a number between {@code -1} and {@code 1}
     * @return the adjusted similarity score, boosted closer to {@code 1} if there are common disorders between this
     *         patient and the reference patient, or the unmodified base score otherwise; the score is never lowered,
     *         and never goes above {@code 1}
     * @see #getScore()
     */
    private double adjustScoreWithDisordersScore(double baseScore)
    {
        if (this.matchedDisorders.isEmpty() || baseScore <= 0) {
            return baseScore;
        }
        double score = baseScore;
        double bias = 3;
        for (DisorderSimilarityView disorder : this.matchedDisorders) {
            if (disorder.isMatchingPair()) {
                // For each disorder match, reduce the distance between the current score to 1 by 1/3
                score = score + (1 - score) / bias;
            }
        }
        return score;
    }
=======
>>>>>>> 6dd492cc
}<|MERGE_RESOLUTION|>--- conflicted
+++ resolved
@@ -197,128 +197,4 @@
         }
         this.matchedDisorders = Collections.unmodifiableSet(result);
     }
-<<<<<<< HEAD
-
-    /**
-     * Searches for a similar feature in the reference patient, matching one of the matched patient's features, or
-     * vice-versa.
-     * 
-     * @param toMatch the feature to match
-     * @param lookIn the list of features to look in, either the reference patient or the matched patient features
-     * @return one of the features from the list, if it matches the target feature, or {@code null} otherwise
-     */
-    private Feature findMatchingFeature(Feature toMatch, Set<? extends Feature> lookIn)
-    {
-        FeatureSimilarityScorer scorer = RestrictedFeatureSimilarityView.getScorer();
-        if (scorer != null) {
-            double bestScore = 0;
-            Feature bestMatch = null;
-            for (Feature candidate : lookIn) {
-                double score = scorer.getScore(candidate, toMatch);
-                if (score > bestScore) {
-                    bestScore = score;
-                    bestMatch = candidate;
-                }
-            }
-            return bestMatch;
-        } else {
-            for (Feature candidate : lookIn) {
-                if (StringUtils.equals(candidate.getId(), toMatch.getId())) {
-                    return candidate;
-                }
-            }
-        }
-        return null;
-    }
-
-    /**
-     * Searches for a similar disorder in the reference patient, matching one of the matched patient's disorders, or
-     * vice-versa.
-     * 
-     * @param toMatch the disorder to match
-     * @param lookIn the list of disorders to look in, either the reference patient or the matched patient diseases
-     * @return one of the disorders from the list, if it matches the target disorder, or {@code null} otherwise
-     */
-    private Disorder findMatchingDisorder(Disorder toMatch, Set<? extends Disorder> lookIn)
-    {
-        for (Disorder candidate : lookIn) {
-            if (StringUtils.equals(candidate.getId(), toMatch.getId())) {
-                return candidate;
-            }
-        }
-        return null;
-    }
-
-    /**
-     * Compute the patient's score as given by the phenotypic similarity with the reference patient.
-     * 
-     * @return a similarity score, between {@code -1} for opposite patient descriptions and {@code 1} for an exact
-     *         match, with {@code 0} for patients with no similarities
-     * @see #getScore()
-     */
-    private double getFeaturesScore()
-    {
-        if (this.matchedFeatures.isEmpty()) {
-            return 0;
-        }
-        double featureScore;
-        // Lower bias means that positive values are far more important ("heavy") than negative ones
-        // Higher bias means that the score is closer to an arithmetic mean
-        double bias = 3.0;
-        double squareSum = 0;
-        double sum = 0;
-        int matchingFeaturePairs = 0;
-        int unmatchedFeaturePairs = 0;
-
-        for (FeatureSimilarityView feature : this.matchedFeatures) {
-            double elementScore = feature.getScore();
-            if (Double.isNaN(elementScore)) {
-                ++unmatchedFeaturePairs;
-                continue;
-            }
-            squareSum += (bias + elementScore) * (bias + elementScore);
-            sum += bias + elementScore;
-            ++matchingFeaturePairs;
-        }
-        if (matchingFeaturePairs == 0) {
-            return 0;
-        }
-        featureScore = squareSum / sum - bias;
-
-        if (unmatchedFeaturePairs > 0 && featureScore > 0) {
-            // When there are many unmatched features, lower the score towards 0 (irrelevant patient pair score)
-            featureScore *=
-                Math.pow(0.9, Math.max(0, unmatchedFeaturePairs - Math.ceil(Math.log(matchingFeaturePairs))));
-        }
-        return featureScore;
-    }
-
-    /**
-     * Adjust the similarity score by taking into account common disorders. Matching disorders will boost the base score
-     * given by the phenotypic similarity, while unmatched disorders don't affect the score at all. If the base score is
-     * negative, no boost is awarded.
-     * 
-     * @param baseScore the score given by features alone, a number between {@code -1} and {@code 1}
-     * @return the adjusted similarity score, boosted closer to {@code 1} if there are common disorders between this
-     *         patient and the reference patient, or the unmodified base score otherwise; the score is never lowered,
-     *         and never goes above {@code 1}
-     * @see #getScore()
-     */
-    private double adjustScoreWithDisordersScore(double baseScore)
-    {
-        if (this.matchedDisorders.isEmpty() || baseScore <= 0) {
-            return baseScore;
-        }
-        double score = baseScore;
-        double bias = 3;
-        for (DisorderSimilarityView disorder : this.matchedDisorders) {
-            if (disorder.isMatchingPair()) {
-                // For each disorder match, reduce the distance between the current score to 1 by 1/3
-                score = score + (1 - score) / bias;
-            }
-        }
-        return score;
-    }
-=======
->>>>>>> 6dd492cc
 }